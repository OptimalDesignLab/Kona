--- conflicted
+++ resolved
@@ -150,11 +150,6 @@
                 return alpha, n_iter
             alpha *= self.rdtn_factor
             n_iter += 1
-<<<<<<< HEAD
             f = merit.eval_func(alpha)
-=======
-
-            f = merit(alpha)
->>>>>>> 3f37f90d
 
         raise Exception('LineSearch(run): failed to find a step length')