--- conflicted
+++ resolved
@@ -10,20 +10,12 @@
                 self.data = np.ones(size, dtype=float)*val
         elif isinstance(val, (np.ndarray, list, tuple)):
             if size != len(val):
-<<<<<<< HEAD
-                raise ValueError('size given as %d, but length of value %d' % (size, len(val)))
-            self.data = np.array(val)
-        else:
-            raise ValueError('val must be a scalar or array like, but was given as type %s' % (type(val)))
-
-=======
                 raise ValueError('size given as %d, ' + \
                                  'but length of value %d' % (size, len(val)))
             self.data = np.array(val)
         else:
             raise ValueError('val must be a scalar or array like, ' + \
                              'but was given as type %s' % (type(val)))
->>>>>>> a4b17704
 
     def plus(self, vector):
         self.data += vector.data
@@ -77,16 +69,6 @@
         self.num_state = num_state
         self.num_dual = num_ceq
 
-<<<<<<< HEAD
-    def alloc_design(self):
-        return BaseVector(self.num_design)
-
-    def alloc_state(self):
-        return BaseVector(self.num_state)
-
-    def alloc_dual(self):
-        return BaseVector(self.num_dual)
-=======
     def alloc_design(self, count):
         out = []
         for i in range(count):
@@ -104,23 +86,16 @@
         for i in range(count):
             out.append(BaseVector(self.num_dual))
         return out
->>>>>>> a4b17704
 
 class BaseAllocatorIDF(BaseAllocator):
 
     def __init__(self, num_design, num_state, num_ceq):
         self.num_real_design = num_design
         self.num_real_ceq = num_ceq
-<<<<<<< HEAD
-        super(BaseAllocatorIDF, self).__init__(self.num_real_design + self.num_state,
-                              self.num_state,
-                              self.num_real_ceq + self.num_state)
-=======
         super(BaseAllocatorIDF, self).__init__(
             self.num_real_design + self.num_state,
             self.num_state,
             self.num_real_ceq + self.num_state)
->>>>>>> a4b17704
 
     def restrict_design(self, opType, target):
         """
