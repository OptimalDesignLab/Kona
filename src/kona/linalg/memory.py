import numpy
<<<<<<< HEAD
from kona.linalg.vectors.common import DesignVector, StateVector, DualVector
from kona.linalg.vectors.composite import *
=======
from kona.vectors.common import DesignVector, StateVector, DualVector, IDFVector
from kona.vectors.composite import *
>>>>>>> b2a6b8f6

class VectorFactory(object):
    """
    A factory object used for generating Kona's abstracted vector classes.

    This object also tallies up how many vectors of which kind needs to be
    allocated, based on the memory requirements of each optimization function.

    Attributes
    ----------
    _count : int
        Number of vectors required by optimization functions.
    _memory : KonaMemory
        All-knowing Kona memory manager.
    _vec_type : DesignVector, StateVector, DualVector
        Kona abstracted vector type associated with this factory

    Parameters
    ----------
    memory : KonaMemory
    vec_type : DesignVector, StateVector, DualVector
    """
<<<<<<< HEAD
    def __init__(self, memory, vec_type=None):
        self.num_vecs = 0
        self._memory = memory
        if vec_type not in self._memory.vector_stack.keys():
            raise TypeError('VectorFactory() >> Unknown vector type!')
        else:
            self._vec_type = vec_type

=======
    def __init__(self, memory, vec_type):
        self._num_vecs = 0
        self._memory = memory
        self._vec_type = vec_type
        
>>>>>>> b2a6b8f6
    def request_num_vectors(self, count):
        if count < 1:
            raise ValueError('number of vectors requested can not be less than 1')
        self.num_vecs += count

    def generate(self):
        data = self._memory.pop_vector(self._vec_type)
        return self._vec_type(self._memory, data)

class KonaMemory(object):
    """
    All-knowing Big Brother abstraction layer for Kona.

    Attributes
    ----------
    user_obj : UserSolver or derivative
        A user-defined solver object that implements specific elementary tasks.
    design_factory, state_factory, dual_factory: VectorFactory
        Factory objects for generating Kona's abstracted vector classes.
    precond_count : int
        Counter for tracking optimization cost.
    vector_stack : dict
        Memory stack for unused vector data.
    rank : int
        Processor rank.

    Parameters
    ----------
    user_obj : UserSolver or derivative
        A user-defined solver object that implements specific elementary tasks.
    """

    def __init__(self, user_obj=None):
        # assign user object
        self.user_obj = user_obj
        self.rank = self.user_obj.get_rank()

        # allocate vec assignments
        self.vector_stack = {
            DesignVector : [],
            StateVector : [],
            DualVector : [],
        }

        # prepare vector factories
        self.design_factory = VectorFactory(self, DesignVector)
        self.state_factory = VectorFactory(self, StateVector)
        self.dual_factory = VectorFactory(self, DualVector)

        # cost tracking
        self.precond_count = 0


    def push_vector(self, vec_type, user_data):
        """
        Pushes an unused user vector data container into the memory stack so it
        can be used later in a new vector.

        Parameters
        ----------
        vec_type : DesignVector, StateVector, DualVector
            Vector type of the memory stack.
        user_data : BaseVector or derivative
            Unused user vector data container.
        """
        if user_data not in self.vector_stack[vec_type]:
            self.vector_stack[vec_type].append(user_data)

    def pop_vector(self, vec_type):
        """
        Take an unused user vector object out of the memory stack and serve it
        to the vector factory.

        Parameters
        ----------
        vec_type : DesignVector, StateVector, DualVector
            Vector type to be popped from the stack.

        Returns
        -------
        BaseVector or derivative : user-defined vector data structure
        """
        if vec_type not in self.vector_stack.keys():
            raise TypeError('KonaMemory.pop_vector() >> ' + \
                            'Unknown vector type!')
        else:
            return self.vector_stack[vec_type].pop()

    def allocate_memory(self):
        """
        Absolute final stage of memory allocation.

        Once the number of required vectors are tallied up inside vector
        factories, this function will manipulate the user-defined solver object
        to allocate all actual, real memory required for the optimization.
        """
        allocator = self.user_obj.allocator

        self.vector_stack[DesignVector] = allocator.alloc_design(self.design_factory.num_vecs)
        self.vector_stack[StateVector] = allocator.alloc_state(self.state_factory.num_vecs)
        self.vector_stack[DualVector] = allocator.alloc_dual(self.dual_factory.num_vecs)<|MERGE_RESOLUTION|>--- conflicted
+++ resolved
@@ -1,11 +1,6 @@
 import numpy
-<<<<<<< HEAD
 from kona.linalg.vectors.common import DesignVector, StateVector, DualVector
 from kona.linalg.vectors.composite import *
-=======
-from kona.vectors.common import DesignVector, StateVector, DualVector, IDFVector
-from kona.vectors.composite import *
->>>>>>> b2a6b8f6
 
 class VectorFactory(object):
     """
@@ -28,7 +23,7 @@
     memory : KonaMemory
     vec_type : DesignVector, StateVector, DualVector
     """
-<<<<<<< HEAD
+
     def __init__(self, memory, vec_type=None):
         self.num_vecs = 0
         self._memory = memory
@@ -37,13 +32,6 @@
         else:
             self._vec_type = vec_type
 
-=======
-    def __init__(self, memory, vec_type):
-        self._num_vecs = 0
-        self._memory = memory
-        self._vec_type = vec_type
-        
->>>>>>> b2a6b8f6
     def request_num_vectors(self, count):
         if count < 1:
             raise ValueError('number of vectors requested can not be less than 1')
