from numpy import sqrt



class KonaVector(object):
    """
    An abstract vector class connected to the Kona memory, containing a
    common set of algebraic member functions. Allows Kona to operate on
    data spaces allocated by the user.

    Attributes
    ----------
    _memory : UserMemory (singleton)
        Pointer to the Kona user memory.
    _data : BaseVector or derivative
        User defined vector object that contains data and operations on data.

    Parameters
    ----------
    user_vector : BaseVector or derivative
        User defined vector object that contains data and operations on data.
    memory_obj : UserMemory (singleton)
        Pointer to the Kona user memory.
    """

    def __init__(self, memory_obj, user_vector=None):
        self._memory = memory_obj
        self._data = user_vector

    def __del__(self):
        self._memory.push_vector(type(self), self._data)

    def _check_type(self, vector):
        if not isinstance(vector, type(self)):
            raise TypeError('KonaVector() >> ' + \
                            'Vector type mismatch. Must be %s' % type(self))

    def equals(self, rhs): # the = operator cannot be overloaded
        """
        Used as the assignment operator.

        If RHS is a scalar, all vector elements are set to the scalar value.

        If RHS is a vector, the two vectors are set equal.

        Parameters
        ----------
        rhs : float or KonaVector derivative
            Right hand side term for assignment.
        """
        if isinstance(rhs, float):
            self._data.equals_value(rhs)
        else:
            self._check_type(rhs)
            self._data.equals_vector(rhs._data)

    def plus(self, vector): # this is the += operator
        """
        Used as the addition operator.

        Adds the incoming vector to the current vector in place.

        Parameters
        ----------
        vector : KonaVector derivative
            Vector to be added.
        """
        self._check_type(vector)
        self._data.plus(vector._data)

    def minus(self, vector): # this is the -= operator
        """
        Used as the subtraction operator.

        Subtracts the incoming vector from the current vector in place.

        Parameters
        ----------
        vector : KonaVector derivative
            Vector to be subtracted.
        """
        self._check_type(vector)
        self._data.times(-1.)
        self._data.plus(vector._data)
        self._data.times(-1.)

    def times(self, value): # this is the *= operator
        """
        Used as the multiplication operator.

        Multiplies the vector by the given scalar value.

        Parameters
        ----------
        value : float
            Vector to be added.
        """
        if not isinstance(value, float):
            self._data.times(value)
        else:
            raise TypeError('KonaVector() >> ' + \
                            'Argument must be a float.')

    def divide_by(self, val): # this is the /= operator
        """
        Used as the multiplication operator.

        Multiplies the vector by the given scalar value.

        Parameters
        ----------
        value : float
            Vector to be added.
        """
        self.times(1./val)

    def equals_ax_p_by(self, a, x, b, y): # this performs self = a*x + b*y
        """
        Performs a full a*X + b*Y operation between two vectors, and stores
        the result in place.

        Parameters
        ----------
        a, b : float
            Coefficients for the operation.
        x, y : KonaVector or derivative
            Vectors for the operation
        """
        self._check_type(x)
        self._check_type(y)
        self._data.equals_ax_p_by(a, x._data, b, y._data)

    def inner(self, vector):
        """
        Computes an inner product with another vector.

        Returns
        -------
        float : Inner product.
        """
        self.check_type(vector)
        return self._data.inner(vector._data)

    @property
    def norm2(self): # this takes the L2 norm of the vector
        """
        Computes the L2 norm of the vector.

        Returns
        -------
        float : L2 norm.
        """
        prod = self.inner(self)
        if prod < 0:
            raise ValueError('KonaVector.norm2 >> ' + \
                             'Inner product is negative!')
        else:
            return sqrt(prod)

class DesignVector(KonaVector):
    """
    Derived from the base abstracted vector. Contains member functions specific
    to design vectors.
    """
    def restrict_target_state(self):
<<<<<<< HEAD
        self._memory.allocator.restrict_design(0, self._data)

=======
        self._memory.solver.allocator.restrict_design(0, self._data)
        
>>>>>>> b2a6b8f6
    def restrict_real_design(self):
        self._memory.solver.allocator.restrict_design(1, self._data)

    def convert(self, dual_vector):
<<<<<<< HEAD
        self._memory.allocator.copy_dual_to_targstate(dual_vector._data,
=======
        self._memory.solver.allocator.copy_dual_to_targstate(dual_vector._data, 
>>>>>>> b2a6b8f6
                                                     self._data)

    def equals_init_design(self):
        self._memory.solver.init_design(self._data)

    def equals_objective_gradient(self, at_design, at_state):
        self._memory.solver.eval_obj_d(at_design._data,
                                       at_state._data,
                                       self._data)

    def equals_reduced_gradient(self, at_design, at_state, at_adjoint, work):
        pass

    def equals_lagrangian_reduced_grad(self, at_design, atstate, at_dual,
                                       at_adjoint, work):
        pass

class StateVector(KonaVector):
    """
    Derived from the base abstracted vector. Contains member functions specific
    to state vectors.
    """
    def equals_objective_partial(self, at_design, at_state):
        self._memory.solver.eval_obj_s(at_design._data,
                                       at_state._data,
                                       self._data)

    def equals_PDE_residual(self, at_design, at_state):
        self._memory.solver.eval_residual(at_design._data,
                                          at_state._data,
                                          self._data)

    def equals_primal_solution(self, at_design):
        self._memory.solver.solve_system(at_design._data, self._data)

class DualVector(KonaVector):
    """
    Derived from the base abstracted vector. Contains member functions specific
    to state vectors.
    """

    def convert(self, design):
        self._memory.solver.copy_targstate_to_dual(design._data, self._data)

    def equals_constraints(self, at_design, at_state):
        self._memory.solver.eval_ceq(at_design._data,
                                     at_state._data,
                                     self._data)<|MERGE_RESOLUTION|>--- conflicted
+++ resolved
@@ -1,6 +1,4 @@
 from numpy import sqrt
-
-
 
 class KonaVector(object):
     """
@@ -163,22 +161,13 @@
     to design vectors.
     """
     def restrict_target_state(self):
-<<<<<<< HEAD
-        self._memory.allocator.restrict_design(0, self._data)
-
-=======
         self._memory.solver.allocator.restrict_design(0, self._data)
-        
->>>>>>> b2a6b8f6
+
     def restrict_real_design(self):
         self._memory.solver.allocator.restrict_design(1, self._data)
 
     def convert(self, dual_vector):
-<<<<<<< HEAD
-        self._memory.allocator.copy_dual_to_targstate(dual_vector._data,
-=======
-        self._memory.solver.allocator.copy_dual_to_targstate(dual_vector._data, 
->>>>>>> b2a6b8f6
+        self._memory.solver.allocator.copy_dual_to_targstate(dual_vector._data,
                                                      self._data)
 
     def equals_init_design(self):
