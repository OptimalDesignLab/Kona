--- conflicted
+++ resolved
@@ -18,11 +18,7 @@
     pass
 
 class LimitedMemorySR1(QuasiNewtonApprox):
-<<<<<<< HEAD
-    
-=======
     pass
 
->>>>>>> a68f4114
 class ReducedKKTMatrix(object):
     pass