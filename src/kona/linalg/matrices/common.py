import numpy
from kona.linalg.vectors.common import PrimalVector, StateVector, DualVector

class KonaMatrix(object):
    """
    An abstract matrix class connected to Kona memory. This class is used to
    define a variety of jacobian matrices and other composite objects
    containing matrix-related methods used in optimization tasks.

    Attributes
    ----------
    _memory : KonaMemory
        All-knowing Kona memory manager.
    _solver : UserSolver-like
        User solver object that performs the actual data manipulation.
    _transposed : boolean
        Flag to determine if the matrix is transposed
    _primal : PrimalVector
        Primal vector point for linearization.
    _state : StateVector
        State vector point for linearization

    Parameters
    ----------
    memory : KonaMemory
    transposed : boolean (optional)
    """
    def __init__(self, memory, transposed=False):
        self._memory = memory
        self._solver = self._memory.solver
        self._transposed = transposed

    def linearize(self, primal, state):
        """
        Store the vector points around which a non-linear matrix should be
        linearized.

        Parameters
        ----------
        primal : PrimalVector
        state : StateVector
        """
        self._primal = primal
        self._state = state

    def _check_type(self, vector, reference):
        if not isinstance(vector, reference):
            raise TypeError('KonaMatrix() >> ' + \
                            'Wrong vector type. Must be a %s.' % reference)

    def product(self, in_vec, out_vec):
        """
        Performs a matrix-vector product at the internally stored linearization.

        Parameters
        ----------
        in_vec : KonaVector-like
        out_vec : KonaVector-like

        Returns
        -------
        out_vec : KonaVector-like
        """
        pass

    @property
    def T(self):
        """
        Returns the transposed version of the matrix.
        """
        return self.__class__(self._solver, True)

class dRdX(KonaMatrix):

    def product(self, in_vec, out_vec):
        if not self._transposed:
            self._check_type(in_vec, PrimalVector)
            self._check_type(out_vec, StateVector)
            self._solver.multiply_jac_d(self._primal._data, self._state._data,
                                        in_vec._data, out_vec._data)
        else:
            self._check_type(in_vec, StateVector)
            self._check_type(out_vec, PrimalVector)
            self._solver.multiply_tjac_d(self._primal._data, self._state._data,
                                        in_vec._data, out_vec._data)

class dRdU(KonaMatrix):

    def product(self, in_vec, out_vec):
        self._check_type(in_vec, StateVector)
        self._check_type(out_vec, StateVector)
        if not self._transposed:
            self._solver.multiply_jac_s(self._primal._data, self._state._data,
                                        in_vec._data, out_vec._data)
        else:
            self._solver.multiply_tjac_s(self._primal._data, self._state._data,
                                        in_vec._data, out_vec._data)

    def solve(self, rhs_vec, rel_tol, solution):
        """
        Performs a linear solution with the provided right hand side.

        If the transposed matrix object is used, and the right hand side vector
        is ``None``, then this function performs an adjoint solution.

        Parameters
        ----------
        rhs_vec : StateVector or None
            Right hand side vector for solution.
        rel_tol : float
            Solution tolerance.
        solution : StateVector
            Vector where the result should be stored.

        Returns
        -------
        solution : StateVector
        """
        self._check_type(solution, StateVector)
        if not self._transposed:
            self._check_type(rhs_vec, StateVector)
            self._solver.solve_linearsys(self._primal._data, self._state.data,
                                         rhs_vec, rel_tol, solution._data)
        else:
            if rhs_vec is not None:
                self._check_type(rhs_vec, StateVector)
            self._solver.solve_adjoint(self._primal._data, self._state._data,
                                       rhs_vec, rel_tol, solution._data)


class dCdX(KonaMatrix):

    def product(self, in_vec, out_vec):
        if not self._transposed:
            self._check_type(in_vec, PrimalVector)
            self._check_type(out_vec, DualVector)
            self._solver.multiply_ceqjac_d(self._primal._data, self._state._data,
                                        in_vec._data, out_vec._data)
        else:
            self._check_type(in_vec, DualVector)
            self._check_type(out_vec, PrimalVector)
            self._solver.multiply_tceqjac_d(self._primal._data, self._state._data,
                                        in_vec._data, out_vec._data)

class dCdU(KonaMatrix):

    def product(self, in_vec, out_vec):
<<<<<<< HEAD
        if not self._transposed:
            self._check_type(in_vec, StateVector)
            self._check_type(out_vec, DualVector)
            self._solver.multiply_ceqjac_s(self._primal._data, self._state._data,
                                        in_vec._data, out_vec._data)
        else:
            self._check_type(in_vec, DualVector)
            self._check_type(out_vec, StateVector)
            self._solver.multiply_tceqjac_s(self._primal._data, self._state._data,
                                        in_vec._data, out_vec._data)
=======
        self._check_type(in_vec, StateVector)
        self._check_type(out_vec, DualVector)
        self._solver.multiply_ceqjac_s(self._primal._data, self._state._data,
                                    in_vec._data, out_vec._data)

class IdentityMatrix(KonaMatrix):

    def __init__(self):
        pass

    def product(self, in_vec, out_vec):
        out_vec.equals(in_vec)
>>>>>>> d2edcaf3
<|MERGE_RESOLUTION|>--- conflicted
+++ resolved
@@ -145,7 +145,6 @@
 class dCdU(KonaMatrix):
 
     def product(self, in_vec, out_vec):
-<<<<<<< HEAD
         if not self._transposed:
             self._check_type(in_vec, StateVector)
             self._check_type(out_vec, DualVector)
@@ -156,17 +155,14 @@
             self._check_type(out_vec, StateVector)
             self._solver.multiply_tceqjac_s(self._primal._data, self._state._data,
                                         in_vec._data, out_vec._data)
-=======
-        self._check_type(in_vec, StateVector)
-        self._check_type(out_vec, DualVector)
-        self._solver.multiply_ceqjac_s(self._primal._data, self._state._data,
-                                    in_vec._data, out_vec._data)
 
 class IdentityMatrix(KonaMatrix):
 
-    def __init__(self):
+    def __init__(self, *args, **kwargs):
+        pass
+
+    def linearize(self, *args, **kwargs):
         pass
 
     def product(self, in_vec, out_vec):
-        out_vec.equals(in_vec)
->>>>>>> d2edcaf3
+        out_vec.equals(in_vec)