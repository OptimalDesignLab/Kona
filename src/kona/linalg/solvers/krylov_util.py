
"""
# question:
# 3  line 85 dsyev_
# 4  line 140 doubts
# 5  line 153 228 c++ iterator counterparts in python??
# 7  line 512  recast in c++ ??                                   #



"""

import numpy as np

"""
Translated from krylov.cpp

Version on the move...
"""

# const double kEpsilon = numeric_limits<double>::epsilon();   Tranlate this!!

kEpsilon = np.finfo(float).eps

#===================================================================================================

def sign(x, y):
    """x = sign(y)* abs(x)"""

    if y == 0.0:
        return 0.0
    else:
        if y < 0:
            return -abs(x)
        else:
            return abs(x)


def CalcEpsilon(eval_at_norm, mult_by_norm):
    """ Type:
    eval_at_norm : double
    mult_by_norm : double   """

    if (mult_by_norm < kEpsilon*eval_at_norm) or (mult_by_norm < kEpsilon):
        # multiplying vector is zero or essentially zero
        return 1.0
    else:
        # multiplying vector dominates, so treat eval_at vector like zero
        if (eval_at_norm < kEpsilon*mult_by_norm):
            return np.sqrt(kEpsilon)/mult_by_norm
        else:
            return np.sqrt(kEpsilon)*eval_at_norm/mult_by_norm


def eigenvalues(A):
    eig_vals, eig_vec = np.linalg.eig(A)
    idx = eig_vals.argsort() # eig doesn't sort, so we have to
    eig_vals = eig_vals[idx]
    eig_vec = eig_vec[idx]

    return eig_vals, eig_vec

def applyGivens(s, c, h1, h2):

    # clockwise rotation? 

    temp = c*h1 + s*h2
    h2 = c*h2 - s*h1
    h1 = temp

    return h1,h2



def generateGivens(dx, dy, s, c):

    if (dx == 0.0) and (dy == 0.0):
        c = 1.0
        s = 0.0
    elif abs(dy) > abs(dx):
        tmp = dx/dy
        dx = np.sqrt(1.0 + tmp*tmp)
        s = sign(1.0/dx, dy)
        c = tmp*s
    elif abs(dy) <= abs(dx):
        tmp = dy/dx
        dy = np.sqrt(1.0 + tmp*tmp)
        c = sign(1.0/dy, dx)
        s = tmp*c

    else:   # dx and/or dy must be invalid
        dx = 0.0
        dy = 0.0
        c = 1.0
        s = 0.0

    dx = abs(dx*dy)
    dy = 0.0

<<<<<<< HEAD
def solveTrustReduced(n, H, g, radius):
    """
    Solves the reduced-space trust-region subproblem

    Parameters
    ----------
    n : int
        size of the reduced space
    H : numpy 2d array
        reduced-space Hessian
    g : numpy array
        gradient in the reduced space
    radius : float
        trust-region radius

    Returns
    -------
    y : numpy array
        solution to reduced-space trust-region problem
    lam : float
        Lagrange multiplier value
    pred : float
        predicted decrease in the objective
    """
    if n < 0:
        raise ValueError('reduced-space dimension must be greater than 0')
    if radius < 0.0:
        raise ValueError('trust-region radius must be nonnegative: radius = ' + radius)
    if H.shape[0] != n or H.shape[1] != n:
        raise Exception('reduced Hessian shape inconsistent with n')
    if g.shape[0] != n:
        raise Exception('reduced gradient shape inconsistent with n')

    eig_vals, eig = eigenvalues(H)
    eigmin = eig[0]
    lam = 0.0
    if eigmin > 1e-12:
        # Hessian is semi-definite on span(Z), so solve for y and check if ||y||
        # is in trust region radius
        y, fnc, dfnc = trust_function(n, H, g, lam, radius)
        if (fnc < 0.0): # i.e. norm_2(y) < raidus
            # compute predicted decrease in objective and return
            pred = -y.dot(0.5*H.dot(y) + g)
            return y, lam, pred

    # if we get here, either the Hessian is semi-definite or ||y|| > radius

    # find upper bound for bracket, lam < lam_h
    max_brk = 20
    dlam = 0.1*max(-eigmin, spacing(1.0))
    lam_h = max(-eigmin, 0.0) + dlam
    y, fnc_h, dfnc = trust_function(n, H, g, lam_h, radius)
    for k in range(max_brk):
        if fnc_h > 0.0:
            break
        dlam *= 0.1
        lam_h = max(-eigmin, 0.0) + dlam
        y, fnc_h, dfnc = trust_function(n, H, g, lam_h, radius)

    # find lower bound for bracket, lam_l < lam
    dlam = sqrt(spacing(1.0))
    lam_l = max(-eigmin, 0.0) + dlam
    y, fnc_l, dfnc = trust_function(n, H, g, lam_l, radius)
    for k in range(max_brk):
        if fnc_l < 0.0:
            break
        dlam *= 100.0
        lam_l = max(-eigmin, 0.0) + dlam
        y, fnc_l, dfnc = trust_function(n, H, g, lam_l, radius)

    # Apply (safe-guarded) Newton's method to find lam
    max_Newt = 50
    lam = 0.5*(lam_l + lam_h)
    dlam_old = abs(lam_h - lam_l)
    dlam = dlam_old
    tol = sqrt(spacing(1.0))
    lam_tol = tol*dlam
    y, fnc, dfnc = trust_function(n, H, g, lam, radius)
    res0 = abs(fnc)
    for l in range(max_Newt):
        # check if y lies on the trust region; if so, exit loop
        if abs(fnc) < tol*res0 or abs(dlam) < lam_tol:
            break
        # choose safe-guarded step
        if ((lam - lam_h)*dfnc - fnc)*((lam - lam_l)*dfnc - fnc) > 0.0 or
            abs(2.0*fnc) > abs(dlam_old*dfnc):
            #  use bisection if Newton-step is out of range or not decreasing fast
            dlam_old = dlam
            dlam = 0.5*(lam_h - lam_l);
            lam = lam_l + dlam;
            if (lam_l == lam):
                break
        else:
            # Newton-step is acceptable
            dlam_old = dlam
            dlam = fnc/dfnc
            temp = lam
            lam -= dlam
            if (temp == lam):
                break

        # evaluate function at new lambda
        y, fnc, dfnc = trust_function(n, H, g, lam, radius)
        if fnc < 0.0:
            lam_l = lam
        else:
            lam_h = lam

    if l == max_Newt: # Newton's method failed to converge
        raise Exception('Newton\'s method failed to converge to a valid lambda')
=======
    return dx, dy

>>>>>>> f3931f18

    # compute predicted decrease in objective
    pred = -y.dot(0.5*H.dot(y) + g)
    return y, lam, pred<|MERGE_RESOLUTION|>--- conflicted
+++ resolved
@@ -96,9 +96,9 @@
 
     dx = abs(dx*dy)
     dy = 0.0
-
-<<<<<<< HEAD
-def solveTrustReduced(n, H, g, radius):
+    return dx, dy
+    
+def solve_trust_reduced(n, H, g, radius):
     """
     Solves the reduced-space trust-region subproblem
 
@@ -147,7 +147,7 @@
 
     # find upper bound for bracket, lam < lam_h
     max_brk = 20
-    dlam = 0.1*max(-eigmin, spacing(1.0))
+    dlam = 0.1*max(-eigmin, kEpsilon)
     lam_h = max(-eigmin, 0.0) + dlam
     y, fnc_h, dfnc = trust_function(n, H, g, lam_h, radius)
     for k in range(max_brk):
@@ -158,7 +158,7 @@
         y, fnc_h, dfnc = trust_function(n, H, g, lam_h, radius)
 
     # find lower bound for bracket, lam_l < lam
-    dlam = sqrt(spacing(1.0))
+    dlam = sqrt(kEpsilon)
     lam_l = max(-eigmin, 0.0) + dlam
     y, fnc_l, dfnc = trust_function(n, H, g, lam_l, radius)
     for k in range(max_brk):
@@ -173,7 +173,7 @@
     lam = 0.5*(lam_l + lam_h)
     dlam_old = abs(lam_h - lam_l)
     dlam = dlam_old
-    tol = sqrt(spacing(1.0))
+    tol = sqrt(kEpsilon)
     lam_tol = tol*dlam
     y, fnc, dfnc = trust_function(n, H, g, lam, radius)
     res0 = abs(fnc)
@@ -208,10 +208,6 @@
 
     if l == max_Newt: # Newton's method failed to converge
         raise Exception('Newton\'s method failed to converge to a valid lambda')
-=======
-    return dx, dy
-
->>>>>>> f3931f18
 
     # compute predicted decrease in objective
     pred = -y.dot(0.5*H.dot(y) + g)
