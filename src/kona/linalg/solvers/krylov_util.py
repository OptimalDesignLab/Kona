
"""
# question:
# 3  line 85 dsyev_
# 4  line 140 doubts
# 5  line 153 228 c++ iterator counterparts in python??
# 7  line 512  recast in c++ ??                                   #



"""


# import numpy
import numpy as np


"""
Translated from krylov.cpp

Version on the move...
"""

# const double kEpsilon = numeric_limits<double>::epsilon();   Tranlate this!!

kEpsilon = np.finfo(float).eps

def sign(x, y):

    "x: float     y: float"

    if y == 0.0:
        return 0.0
    else:
        if y < 0:
            return -abs(x)
        else:
            return abs(x)

<<<<<<< HEAD

=======
>>>>>>> 06c41a05
def CalcEpsilon(eval_at_norm, mult_by_norm):
    """ Type:
    eval_at_norm : double
    mult_by_norm : double   """

    if (mult_by_norm < kEpsilon*eval_at_norm) or (mult_by_norm < kEpsilon):
        # multiplying vector is zero or essentially zero
        return 1.0
    else:
        # multiplying vector dominates, so treat eval_at vector like zero
        if (eval_at_norm < kEpsilon*mult_by_norm):
            return sqrt(kEpsilon)/mult_by_norm
        else:
            return sqrt(kEpsilon)*eval_at_norm/mult_by_norm

<<<<<<< HEAD

def eigenvalues(A):
    eig_vals, eig_vec = np.linalg.eig(A)
=======
def eigenvalues(A, eig):
    egi_vals, eig_vec = np.linalg.eig(A)
>>>>>>> 06c41a05
    idx = eig_vals.argsort() # eig doesn't sort, so we have to
    eig_vals = eig_vals[idx]
    eig_vec = eig_vec[idx]

    return eig_vals, eig_vec

def applyGivens(s, c, h1, h2):

    temp = c*h1 + s*h2
    h2 = c*h2 - s*h1
    h1 = temp



def generateGivens(dx, dy, s, c):

    if (dx == 0.0) and (dy == 0.0):
        c = 1.0
        s = 0.0
    elif abs(dy) > abs(dx): 
        tmp = dx/dy
        dx = np.sqrt(1.0 + tmp*tmp)
        s = sign(1.0/dx, dy)
        c = tmp*s
    elif fabs(dy) <= fabs(dx):
        tmp = dy/dx
        dy = np.sqrt(1.0 + tmp*tmp)
        c = sign(1.0/dy, dx)
        s = tmp*c

    else:   # dx and/or dy must be invalid
        dx = 0.0
        dy = 0.0
        c = 1.0
        s = 0.0

    dx = abs(dx*dy)
    dy = 0.0






# def factorQR(nrow, ncol, A, QR):

#     # if (nrow < 1) or (ncol < 1):
#     #     raise ValueError('krylov.cpp (factorQR): matrix dimensions must be greater than 0.')

#     # if (A.shape[0] < nrow) or (A.shape[1] < ncol):
#     #     raise ValueError('krylov.cpp (factorQR): given matrix has fewer rows/columns than given dimensions.')

#     # if nrow < ncol:
#     #     raise ValueError('krylov.cpp (factorQR): number of rows must be greater than or equal the number of columns.')

#     # # Copy A into QR in column-major ordering
#     # QR.reshape(nrow*ncol + ncol)
#     # for j in range(ncol):
#     #     for i in range(nrow):
#     #         QR[j*nrow + i] = A[i,j]

#     # m = nrow
#     # n = ncol
#     # lwork = ncol

#     # work = np.zeros(lwork)

#     # ##########################
#     # # ublas::vector<double>::iterator tau = QR.end() - ncol;    ## ???
#     # # dgeqrf_(&m, &n, &*QR.begin(), &m, &*tau, &*work.begin(), &lwork, &info);

#     q, r = np.linalg.qr(QR)
#     ##########################

#     if info!=0:
#         raise ValueError('krylov.cpp (factorQR): LAPACK routine dgeqrf failed with info ='  + info)


#===================================================================================================


# def solveR(nrow, ncol, QR, b, x, transpose):

#     if (nrow < 1) or (ncol < 1):
#         raise ValueError('krylov.cpp (invertR): matrix dimensions must be greater than 0.')

#     if nrow < ncol:
#         raise ValueError('krylov.cpp (invertR): number of rows must be greater than or equal the number of columns.')

#     if (len(b) < ncol) or (len(x) < ncol):
#         raise ValueError('krylov.cpp (invertR): vector b and/or x are smaller than size of R.')

#     # copy rhs vector b into x (which is later overwritten with solution)
#     x = b

#     uplo = 'U'
#     trans = 'N'

#     if transpose:
#         trans = 'T'

#     diag = 'N'
#     m = nrow
#     n = ncol
#     nrhs = 1

#      ####################
#     dtrtrs_(&uplo, &trans, &diag, &n, &nrhs, &*QR.begin(), &m, &*x.begin(), &n, &info);
#     ####################

#     if info>0 :
#         raise ValueError('krylov.cpp (solveR): the' + info + '-th diagonal entry of R is zero')

#     else:
#         if info < 0:
#             raise ValueError('krylov.cpp (solveR): LAPACK routine dtrtrs failed with info =' + info)


#===================================================================================================


# def applyQ(nrow, ncol, QR, b, x, transpose):

#     if (nrow < 1) or (ncol < 1):
#         raise ValueError('krylov.cpp (applyQ): matrix dimensions must be greater than 0.')

#     if nrow < ncol:
#         raise ValueError('krylov.cpp (applyQ): number of rows must be greater than or equal the number of columns.')

#     if (len(b) < nrow) or (len(x) < nrow):
#         raise ValueError('krylov.cpp (applyQ): vector b and/or x are smaller than nrow.')

#     # copy rhs vector b into x (which is later overwritten with solution)
#     x = b
#     side = 'L'
#     trans = 'N'

#     if transpose:
#         trans = 'T'

#     m = nrow
#     n = ncol
#     nrhs = 1
#     lwork = nrow

#     work = np.zeros(lwork)

#     ##########################
#     ublas::vector<double>::iterator tau = QR.end() - ncol;
#     dormqr_(&side, &trans, &m, &nrhs, &n, &*QR.begin(), &m, &*tau, &*x.begin(),&m, &*work.begin(), &lwork, &info);
#     ##########################

#     if info!=0:
#         raise ValueError('krylov.cpp (applyQ): LAPACK routine dormqr failed with info = ' + info)


#===================================================================================================


# def factorCholesky(n, A, UTU):

#     if n<1:
#         raise ValueError('krylov.cpp (factorCholesky): matrix dimension must be greater than 0.')

#     if (A.shape[0] < n) or (A.shape[1] < n):
#         raise ValueError('krylov.cpp (factorCholesky): given matrix has fewer rows/columns than given dimension.')

#     # UTU stores the symmetric part of A in column-major ordering (actually,
#     # ordering doesn't matter for symmetric matrix)
#     UTU.reshape(n*n)

#     for i in range(n):
#         for j in range(i,n):
#             UTU[i*n + j] = 0.5*(A[i,j] + A[j,i])
#             UTU[j*n + i] = UTU[i*n + j]

#     uplo = 'U'
#     Adim = n

#     ###########################
#     dpotrf_(&uplo, &Adim, &*UTU.begin(), &Adim, &info);
#     ###########################

#     if info < 0:
#         raise ValueError('krylov.cpp (factorCholesky): LAPACK routine dpotrf failed with info =' + info)


#===================================================================================================

# def solveU(n, UTU, b, x, transpose):

#     if n<1:
#         raise ValueError('krylov.cpp (applyU): matrix dimension must be greater than 0.')

#     if (b.size() < n) or (x.size() < n):
#         raise ValueError('krylov.cpp (applyU): vector b and/or x are smaller than n.')

#     x = b

#     side = 'L'
#     uplo = 'U'
#     trans = 'N'

#     if transpose:
#         trans = 'T'

#     diag = 'N'
#     nrow = n
#     nrhs = 1
#     one = 1.0

#     dtrsm_(&side, &uplo, &trans, &diag, &nrow, &nrhs, &one, &*UTU.begin(),
#         &nrow, &*x.begin(), &nrow)


#===================================================================================================


# def computeSVD(nrow, ncol, A, Sigma, U, VT, All_of_U):

#     if (nrow < 1) or (ncol < 1):
#         raise ValueError('krylov.cpp (computeSVD): matrix dimensions must be greater than 0.')

#     if (A.size1() < nrow) or (A.size2() < ncol):
#         raise ValueError('krylov.cpp (computeSVD): given matrix has fewer rows/columns than given dimensions.')

#     if nrow < ncol:
#         raise ValueError('krylov.cpp (computeSVD): number of rows must be greater than or equal the number of columns.')

#      if All_of_U:
#         # Resize output vectors and copy A into work array
#         Sigma.reshape(ncol)
#         U.reshape(nrow*nrow)
#         VT.reshape(ncol*ncol)
#         Acpy = np.zeros(nrow*ncol)
#         for j in range(ncol):
#             for i in range(nrow):
#                 Acpy[j*nrow + i] = A[i,j]

#         jobu = 'A'
#         jobvt = 'A'
#         m = nrow
#         n = ncol
#         lwork = max(3*ncol + nrow, 5*ncol)
#         work = np.zeros(lwork)

#         ############################
#         dgesvd_(&jobu, &jobvt, &m, &n, &*Acpy.begin(), &m, &*Sigma.begin(),
#                 &*U.begin(), &m, &*VT.begin(), &n, &*work.begin(), &lwork, &info);
#         ############################

#     else
#         # Resize output vectors, and copy A into U in column-major ordering
#         Sigma.reshape(ncol)
#         U.reshape(nrow*ncol)
#         VT.reshape(ncol*ncol)
#         for j in range(ncol):
#             for i in range(nrow):
#                 U[j*nrow + i] = A[i,j]

#         jobu = 'O'
#         jobvt = 'A'
#         m = nrow
#         n = ncol

#         ##########################
#         double * Ujunk;
#         ##########################
#         ldu = 1

#         lwork = max(3*ncol + nrow, 5*ncol)
#         work = np.zeros(lwork)

#         ##############################
#         dgesvd_(&jobu, &jobvt, &m, &n, &*U.begin(), &m, &*Sigma.begin(), Ujunk, &ldu,
#                 &*VT.begin(), &n, &*work.begin(), &lwork, &info)
#         ##############################

#         if (info != 0):
#             raise ValueError('krylov.cpp (computeSVD): LAPACK routine dgesvd failed with info =' + info)


#=========================================================================

<<<<<<< HEAD
=======
def applyGivens(s, c, h1, h2):

    temp = c*h1 + s*h2
    h2 = c*h2 - s*h1
    h1 = temp


#=========================================================================

def generateGivens(dx, dy, s, c):

    if (dx == 0.0) and (dy == 0.0):
        c = 1.0
        s = 0.0
    elif abs(dy) > abs(dx):
        tmp = dx/dy
        dx = sqrt(1.0 + tmp*tmp)
        s = sign(1.0/dx, dy)
        c = tmp*s
    elif fabs(dy) <= fabs(dx):
        tmp = dy/dx
        dy = sqrt(1.0 + tmp*tmp)
        c = sign(1.0/dy, dx)
        s = tmp*c

    else:   # dx and/or dy must be invalid
        dx = 0.0
        dy = 0.0
        c = 1.0
        s = 0.0

    dx = abs(dx*dy)
    dy = 0.0
>>>>>>> 06c41a05


#=========================================================================

# def solveReduced(n, A, rhs, x):

#     if n<1:
#         raise ValueError('krylov.cpp (solveReduced): matrix dimensions must be greater than 0.')

#     if (A.shape[0] < n) or (A.shape[1] < n):
#         raise ValueError('krylov.cpp (solveReduced): given matrix has fewer rows/columns than given dimensions.')

#     if len(rhs) < n:
#         raise ValueError('krylov.cpp (solveReduced): given rhs has fewer rows than given dimensions.')

#     if len(x) < n:
#         raise ValueError('krylov.cpp (solveReduced): given x has fewer rows than given dimensions.')

#     # LU stores A in column-major ordering (eventually, LU will hold the
#     # LU-factorization of A

#     LU = np.zeros(n*n)
#     for j in range(n):
#         for i in range(n):
#             LU[j*n + i] = A[i,j]

#     # Y stores RHS in column-major ordering (Y is overwritten with solution)
#     Y = np.zeros(n)
#     for i in range(n):
#         Y[i] = rhs[i]

#     Arow = n      # need copy, because n is const int &
#     RHScol = 1    # similarly

#     ipiv = np.zeros(n)

#     #########################
#     dgesv_(&Arow, &RHScol, &*LU.begin(), &Arow, &*ipiv.begin(), &*Y.begin(), &Arow,
#     &info)
#     #########################

#     if info!=0:
#         raise ValueError('krylov.cpp (solveReduced): LAPACK routine dgesv failed with info = ' + info)

#     # put solution into x
#     for i in range(n):
#         x[i] = Y[i]


#=========================================================================


# def solveReducedMultipleRHS(n, A, nrhs, RHS, X):

#     if (n < 1) or (nrhs < 1):
#         raise ValueError('krylov.cpp (solveReducedMultipleRHS): matrix dimensions must be greater than 0.')

#     if (A.shape[0] < n) or (A.shape[1] < n):
#         raise ValueError('krylov.cpp (solveReducedMultipleRHS): given matrix has fewer rows/columns than given dimensions.')

#     if (RHS.shape[0] < n) or (RHS.shape[1] < nrhs):
#         raise ValueError('krylov.cpp (solveReducedMultipleRHS): given RHS has fewer rows/columns than given dimensions.')

#     if (X.shpae[0] < n) or (X.shape[1] < nrhs):
#         raise ValueError('krylov.cpp (solveReducedMultipleRHS): given X has fewer rows/columns than given dimensions.')

#     # LU stores A in column-major ordering (eventually, LU will hold the
#     # LU-factorization of A
#     LU = np.zeros(n*n)
#     for j in range(n):
#         for i in range(n):
#             LU[j*n + i] = A[i,j]


#     # Y stores RHS in column-major ordering (Y is overwritten with solution)
#     Y = np.zeros(n*nrhs)
#     for j in range(nrhs):
#         for i in range(n):
#             Y[j*n + i] = RHS[i,j]


#     Arow = n        #  need copy, because n is const int &
#     RHScol = nrhs   # similarly

#     rcond = 1.e-12

#     S = np.zeros(n)
#     iwork = np.zeros(20*n)

#     lwork = -1;
#     work = np.zeros(1)

#     ###############################
#     dgelsd_(&Arow, &Arow, &RHScol, &*LU.begin(), &Arow, &*Y.begin(), &Arow,
#     &*S.begin(), &rcond, &rank, &*work.begin(), &lwork, &*iwork.begin(),
#     &info)

#     lwork = static_cast<int>(work(0))
#     ###############################

#     work.reshape(lwork)

#     ###############################
#     dgelsd_(&Arow, &Arow, &RHScol, &*LU.begin(), &Arow, &*Y.begin(), &Arow,
#     &*S.begin(), &rcond, &rank, &*work.begin(), &lwork, &*iwork.begin(),
#     &info)
#     ###############################

#     if info!=0:
#         raise ValueError('krylov.cpp (solveReducedMultipleRHS): LAPACK routine dgelsd failed with info = ' + info)

#     for j in range(nrhs):
#         for i in range(n):
#             X[i,j] = Y[j*n + i]


# def solveReducedHessenberg(n, Hsbg, rhs, x):

#     # initialize...
#     x = rhs
#     # ... and backsolve
#     for i in range(n-1, -1, -1):
#         x[i] = x[i]/Hsbg[i,i]
#         for j in range(i-1, -1, -1):
#             x[j] = x[j] - Hsbg[j,i]*x[i]


#=======================================================

# def trustFunction(H, g, lambda2, radius):
#     # First, factorize the matrix [H + lambda*I], where H is the reduced Hessain
#     diag = max(1.0, lambda2)*0.01*kEpsilon
#     semidefinite = true
#     regiter = 0

#     Hhat = np.zeros(n,n)
#     work = np.zeros(n)

#     while semidefinite:
#         regiter = regiter + 1

#         try: 
#             for i in range(n):
#                 for j in range(n):
#                     Hhat[i,j] = H[i,j]
#                     Hhat[i,i] = Hhat[i,i] + lambda2 + diag

<<<<<<< HEAD
#             factorCholesky(n, Hhat, UTU)
#             semidefinite = false

#         except factor_failed: 
#             diag = diag*100.0
=======
        try:
            for i in range(n):
                for j in range(n):
                    Hhat[i,j] = H[i,j]
                    Hhat[i,i] = Hhat[i,i] + lambda2 + diag

            factorCholesky(n, Hhat, UTU)
            semidefinite = false

        except factor_failed:
            diag = diag*100.0
>>>>>>> 06c41a05

#         #ifdef VERBOSE_DEBUG
#       raise ValueError('\t\ttrustFunction: factorCholesky() failed,'
#        + " adding " + diag + " to diagonal..." )
#         #endif

#         if (regiter > 20):
#             raise ValueError('krylov.cpp (trustFunction): regularization of Cholesky factorization failed.')

#     # Next, solve for the step; the step's length is used to define the objective
#     y = np.zeros(n)
#     solveU(n, UTU, g, work, true)
#     solveU(n, UTU, work, y, false)
#     y = y*(-1.0)     # to "move" g to rhs

<<<<<<< HEAD
#     # compute the function
#     norm_y = norm_2(y)  
#     fnc = 1.0/radius - 1.0/norm_y
=======
    # compute the function
    norm_y = norm_2(y)
    fnc = 1.0/radius - 1.0/norm_y
>>>>>>> 06c41a05

#     # find derivative of the function
#     solveU(n, UTU, y, work, true)
#     norm_work = norm_2(work)
#     dfnc = norm_work/norm_y
#     dfnc = -(dfnc*dfnc)/norm_y

#     # return step, function, and derivative
#     return boost::make_tuple(y, fnc, dfnc)


<<<<<<< HEAD
# def solveTrustReduced(n, H, radius, g, y, lambda2, pred):

#     if n<0 : 
#         raise ValueError('krylov.cpp (solveTrustReduced): matrix dimensions must be greater than 0.')

#     if radius < 0.0: 
#         raise ValueError('krylov.cpp (solveTrustReduced): trust-region radius must be nonnegative: radius = ' + radius)

#     if (H.shape[0] < n) or (H.shape[1] < n):
#         raise ValueError('krylov.cpp (solveTrustReduced): H matrix dimension(s) smaller than necessary.')

#     if (len(g) < n) or (len(y) < n):
#         raise ValueError('krylov.cpp (solveTrustReduced): g and/or y vectors are smaller than necessary.')

#     eig_vals, eig = eigenvalues(H)

#     eigmin = eig[0]  

#     lambda2 = 0.0 
#     if  eigmin > 1e-12: 

#         # //sqrt(kEpsilon)) {
#         # // Hessian is semi-definite on span(Z), so solve for y and check if ||y|| is
#         # // in trust region radius

#         ##############################
#         boost::tie(y_tmp, fnc, dfnc) = trustFunction(n, H, g, lambda2, radius)
#         ##############################

#         if (fnc < 0.0):   
#             # // i.e. norm_2(y) < raidus
#             # // compute predicted decrease in objective
#             pred = 0.0

#             for i in range(n):
#                 y[i] = y_tmp[i]

#             for i in range(n):
#                 for j in range(n):
#                     pred = pred - 0.5*y[i]*H[i,j]*y[j]
#                     pred = pred - g[i]*y[i]

#             # pred = rhs(0)*y(0) - 0.5*pred;
#             return 
=======
def solveTrustReduced(n, H, g, radius):
    """
    Solves the reduced-space trust-region subproblem

    Parameters
    ----------
    n : int
        size of the reduced space
    H : numpy 2d array
        reduced-space Hessian
    g : numpy array
        gradient in the reduced space
    radius : float
        trust-region radius

    Returns
    -------
    y : numpy array
        solution to reduced-space trust-region problem
    lam : float
        Lagrange multiplier value
    pred : float
        predicted decrease in the objective
    """
    if n < 0:
        raise ValueError('reduced-space dimension must be greater than 0')
    if radius < 0.0:
        raise ValueError('trust-region radius must be nonnegative: radius = ' + radius)

    eig_vals, eig = eigenvalues(H)
    eigmin = eig[0]
    lam = 0.0
    if eigmin > 1e-12:
        # Hessian is semi-definite on span(Z), so solve for y and check if ||y||
        # is in trust region radius
        y_tmp, fnc, dfnc = trust_function(n, H, g, lam, radius)
        if (fnc < 0.0): # i.e. norm_2(y) < raidus
            # // compute predicted decrease in objective
            pred = 0.0
            y = y_tmp[0:n].copy()
            pred = -y[0:n].dot(0.5*H[0:n][0:n].dot(y[0:n]) + g[0:n])
            
            for i in range(n):
                for j in range(n):
                    pred = pred - 0.5*y[i]*H[i,j]*y[j]
                    pred = pred - g[i]*y[i]

            # pred = rhs(0)*y(0) - 0.5*pred;
            return
>>>>>>> 06c41a05

#         # #ifdef DEBUG
#         #     cout << "\t\tsolveTrustReduced: norm_2(y) = " << norm_2(y_tmp) << " > "
#         #          << radius << endl;
#         # #endif

#     # // if we get here, either the Hessian is semi-definite or ||y|| > radius
#     # // bracket the Lagrange multiplier lambda

<<<<<<< HEAD
#     max_brk = 20
#     dlam = 0.1*max(-eigmin, kEpsilon)
#     lambda_h = max(-eigmin, 0.0) + dlam
    
#     ######################################
#     boost::tie(y_tmp, fnc_h, dfnc) = trustFunction(n, H, g, lambda_h, radius)
#     ######################################
=======
    max_brk = 20
    dlam = 0.1*max(-eigmin, kEpsilon)
    lambda_h = max(-eigmin, 0.0) + dlam

    ######################################
    boost::tie(y_tmp, fnc_h, dfnc) = trustFunction(n, H, g, lambda_h, radius)
    ######################################
>>>>>>> 06c41a05

#     for k in range(max_brk):

#         # #ifdef VERBOSE_DEBUG
#         # cout << "\t\tsolveTrustReduced: (lambda_h, fnc_h) = ("
#         # << lambda_h << ", " << fnc_h << ")" << endl;
#         # #endif

#         if fnc_h > 0.0:
#             break

#         dlam = dlam*0.1

#         lambda_h = max(-eigmin, 0.0) + dlam

#         #######################
#         boost::tie(y_tmp, fnc_h, dfnc) = trustFunction(n, H, g, lambda_h, radius);
#         #######################

#     dlam = sqrt(kEpsilon)
#     lambda_l = max(-eigmin, 0.0) + dlam

#     ##########################3
#     boost::tie(y_tmp, fnc_l, dfnc) = trustFunction(n, H, g, lambda_l, radius);
#     ##########################

<<<<<<< HEAD
#     for (int k = 0; k < max_brk; k++) {
#     #ifdef VERBOSE_DEBUG
#     cout << "\t\tsolveTrustReduced: (lambda_l, fnc_l) = ("
#     << lambda_l << ", " << fnc_l << ")" << endl;
#     #endif
#     if (fnc_l < 0.0) break;
#     dlam *= 100.0;
#     lambda_l = std::max(-eigmin, 0.0) + dlam;
#     boost::tie(y_tmp, fnc_l, dfnc) = trustFunction(n, H, g, lambda_l, radius);
#     }  
=======
    for (int k = 0; k < max_brk; k++) {
    #ifdef VERBOSE_DEBUG
    cout << "\t\tsolveTrustReduced: (lambda_l, fnc_l) = ("
    << lambda_l << ", " << fnc_l << ")" << endl;
    #endif
    if (fnc_l < 0.0) break;
    dlam *= 100.0;
    lambda_l = std::max(-eigmin, 0.0) + dlam;
    boost::tie(y_tmp, fnc_l, dfnc) = trustFunction(n, H, g, lambda_l, radius);
    }
>>>>>>> 06c41a05


#     lambda2 = 0.5*(lambda_l + lambda_h)


#     ############################
#     # #ifdef VERBOSE_DEBUG
#     #     cout << "\t\tsolveTrustReduced: initial lambda = " << lambda << endl;
#     # #endif
#     ###########################

#     # Apply (safe-guarded) Newton's method to find lambda2
#     dlam_old = fabs(lambda_h - lambda_l)
#     dlam = dlam_old

#     maxNewt = 50
#     tol = sqrt(kEpsilon)
#     lam_tol = sqrt(kEpsilon)*dlam

#     ###################################
#     boost::tie(y_tmp, fnc, dfnc) = trustFunction(n, H, g, lambda, radius)
#     ###################################
#     res0 = abs(fnc)

<<<<<<< HEAD
#     for l in range(maxNewt):
#         # check if y lies on the trust region; if so, exit
        
#         ######################
#         #ifdef VERBOSE_DEBUG
#             # cout << "\t\tsolveTrustReduced: Newton iter = " << l << ": res = "
#             #     << fabs(fnc) << ": lambda = " << lambda << endl;
#             # #endif

#         # if  (fabs(fnc) < tol*res0) or fabs(dlam) < lam_tol)  
#         #     # #ifdef DEBUG
#         #         cout << "\t\tsolveTrustReduced: Newton converged with lambda2 = "
#         #         << lambda2 << endl   
#         #     # #endif
#         #     break

#         # choose safe-guarded step
#         if ( ( ((lambda2 - lambda_h)*dfnc - fnc)*((lambda2 - lambda_l)*dfnc - fnc) > 0.0) or
#             (abs(2.0*fnc) > abs(dlam_old*dfnc) ) ) {
#             #  use bisection if Newton-step is out of range or not decreasing fast
#             dlam_old = dlam
#             dlam = 0.5*(lambda_h - lambda_l);

#             lambda2 = lambda_l + dlam;
#             if (lambda_l == lambda2):
#                 break
#         else: 
#             # Newton-step is acceptable
#             dlam_old = dlam
#             dlam = fnc/dfnc
#             temp = lambda2
#             lambda2 = lambda2 - dlam
#             if (temp == lambda2):
#                 break

#         # evaluate function at new lambda
#         ############################
#         boost::tie(y_tmp, fnc, dfnc) = trustFunction(n, H, g, lambda, radius)
#         #############################
#         if fnc < 0.0: 
#             lambda_l = lambda2
#         else: 
#             lambda_h = lambda2

#     if (l == maxNewt): 
#     # Newton's method failed to converge
#         raise ValueError('krylov.cpp (solveTrustReduced): Newtons method failed to converge to a valid lambda')

#     # compute predicted decrease in objective
#     pred = 0.0
#     for i in range(n):
#         y[i] = y_tmp[i]

#     for i in range(n):
#         for j in range(n): 
#             pred = pred - 0.5*y[i]*H[i,j]*y[j]
#             pred = pred - g[i]*y[i]
=======
    for l in range(maxNewt):
        # check if y lies on the trust region; if so, exit

        ######################
        #ifdef VERBOSE_DEBUG
            # cout << "\t\tsolveTrustReduced: Newton iter = " << l << ": res = "
            #     << fabs(fnc) << ": lambda = " << lambda << endl;
            # #endif

        # if  (fabs(fnc) < tol*res0) or fabs(dlam) < lam_tol)
        #     # #ifdef DEBUG
        #         cout << "\t\tsolveTrustReduced: Newton converged with lambda2 = "
        #         << lambda2 << endl
        #     # #endif
        #     break

        # choose safe-guarded step
        if ( ( ((lambda2 - lambda_h)*dfnc - fnc)*((lambda2 - lambda_l)*dfnc - fnc) > 0.0) or
            (abs(2.0*fnc) > abs(dlam_old*dfnc) ) ) {
            #  use bisection if Newton-step is out of range or not decreasing fast
            dlam_old = dlam
            dlam = 0.5*(lambda_h - lambda_l);

            lambda2 = lambda_l + dlam;
            if (lambda_l == lambda2):
                break
        else:
            # Newton-step is acceptable
            dlam_old = dlam
            dlam = fnc/dfnc
            temp = lambda2
            lambda2 = lambda2 - dlam
            if (temp == lambda2):
                break

        # evaluate function at new lambda
        ############################
        boost::tie(y_tmp, fnc, dfnc) = trustFunction(n, H, g, lambda, radius)
        #############################
        if fnc < 0.0:
            lambda_l = lambda2
        else:
            lambda_h = lambda2

    if (l == maxNewt):
    # Newton's method failed to converge
        raise ValueError('krylov.cpp (solveTrustReduced): Newtons method failed to converge to a valid lambda')

    # compute predicted decrease in objective
    pred = 0.0
    for i in range(n):
        y[i] = y_tmp[i]

    for i in range(n):
        for j in range(n):
            pred = pred - 0.5*y[i]*H[i,j]*y[j]
            pred = pred - g[i]*y[i]
>>>>>>> 06c41a05


# # =================================================================




# # =================================================================

# def solveUnderdeterminedMinNorm(nrow, ncol, A, b, x):

#     if ( nrow < 0 ) or (ncol < 0):
#         raise ValueError('krylov.cpp (solveUnderdeterminedMinNorm): matrix dimensions must be greater than 0.')

#     if (nrow > ncol):
#         raise ValueError('krylov.cpp (solveUnderdeterminedMinNorm): expecting rectangular matrix with nrow <= ncol.')

#     if (A.shape[0] < nrow) or (A.shape[1] < ncol):
#         raise ValueError('krylov.cpp (solveUnderdeterminedMinNorm):  A matrix sizes inconsistent with nrow and ncol.')

#     if (len(b) < nrow) or (len(x) < ncol):
#         raise ValueError('krylov.cpp (solveUnderdeterminedMinNorm): b and/or x vectors are smaller than necessary.')


#     #  computeSVD(ncol, nrow, A.transpose, Sigma, P, QT, true)

#     PTmat, Sigma, Qmat = np.linalg.svd(A.T)

#     # PTmat = np.empty(ncol, ncol)
#     # Qmat = np.empty(nrow, nrow)

<<<<<<< HEAD
#     # for k in xrange(ncol): 
#     #     for j in xrange(ncol):
#     #         PTmat[k,j] = P[k*ncol+j]
#     # for k in xrange(nrow): 
#     #     for j in xrange(nrow):  
#     #         Qmat[k,j] = QT[k*nrow+j]
=======
    # for k in xrange(ncol):
    #     for j in xrange(ncol):
    #         PTmat[k,j] = P[k*ncol+j]
    # for k in xrange(nrow):
    #     for j in xrange(nrow):
    #         Qmat[k,j] = QT[k*nrow+j]
>>>>>>> 06c41a05

#     solveUnderdeterminedMinNorm(nrow, ncol, Sigma, Qmat, PTmat, b, x)

# # =================================================================


# def solveUnderdeterminedMinNorm(nrow, ncol, Sigma, U, VT, b,x):

#     if ( nrow < 0 ) or (ncol < 0):
#         raise ValueError('krylov.cpp (solveUnderdeterminedMinNorm): matrix dimensions must be greater than 0.')

#     if (nrow > ncol):
#         raise ValueError('krylov.cpp (solveUnderdeterminedMinNorm): expecting rectangular matrix with nrow <= ncol.')

<<<<<<< HEAD
#     if ( (U.shape[0] < nrow) or (U.shape[1] < nrow) or \
#         (VT.shape[0] < nrow) or (VT.shape[1] < ncol) or \
#         (len(Sigma) < nrow)):
#         raise ValueError('krylov.cpp (solveUnderdeterminedMinNorm): ' + 
#             'matrices of left or right singular vectors, or Sigma matrix,' + 
#             'are smaller than necessary.')

#     if (len(b) < nrow) or (len(x) < ncol):
#         raise ValueError('krylov.cpp (solveUnderdeterminedMinNorm):' 
#             'b and/or x vectors are smaller than necessary.')

#     # compute rank of A = U*Sigma*VT
#     rank = 0
#     for i in range(nrow): 
#         if Sigma[i] > 0.01*Sigma[0]: 
#             rank = rank + 1     # kEpsilon*Sigma(0)) rank++;

#     if (rank == 0) or (Sigma(0) < kEpsilon): 
#         raise ValueError('krylov.cpp (solveUnderdeterminedMinNorm): singular values are all zero or negative.')
=======
    if ( (U.shape[0] < nrow) or (U.shape[1] < nrow) or \
        (VT.shape[0] < nrow) or (VT.shape[1] < ncol) or \
        (len(Sigma) < nrow)):
        raise ValueError('krylov.cpp (solveUnderdeterminedMinNorm): ' +
            'matrices of left or right singular vectors, or Sigma matrix,' +
            'are smaller than necessary.')

    if (len(b) < nrow) or (len(x) < ncol):
        raise ValueError('krylov.cpp (solveUnderdeterminedMinNorm):'
            'b and/or x vectors are smaller than necessary.')

    # compute rank of A = U*Sigma*VT
    rank = 0
    for i in range(nrow):
        if Sigma[i] > 0.01*Sigma[0]:
            rank = rank + 1     # kEpsilon*Sigma(0)) rank++;

    if (rank == 0) or (Sigma(0) < kEpsilon):
        raise ValueError('krylov.cpp (solveUnderdeterminedMinNorm): singular values are all zero or negative.')
>>>>>>> 06c41a05

#     y = np.zeros(rank)
#     for i in range(rank):
#         y[i] = 0.0
#         for j in range(nrow):
#             y[i] = y[i] + U[j,i]*b[j]
#             y[i] = y[i]/Sigma[i]

#         for j in range(ncol):
#             x[j] = 0.0
#             for i in range(rank):
#                 x[j] += y[i]*VT[i,j]


<<<<<<< HEAD
# # =================================================================                  
# def solveLeastSquares(nrow, ncol, A, b, x): 
=======
# =================================================================
def solveLeastSquares(nrow, ncol, A, b, x):
>>>>>>> 06c41a05

#     if ( nrow < 0 ) or (ncol < 0):
#         raise ValueError('krylov.cpp (solveLeastSquares): matrix dimensions must be greater than 0.')

#     if (nrow < ncol):
#         raise ValueError('krylov.cpp (solveLeastSquares): expecting rectangular matrix with nrow >= ncol.')

<<<<<<< HEAD
#     # copy A into Awrk in column major ordering
#     Awrk = np.zeros(nrow*ncol)
#     for j in range(ncol):   
#         for i in range(nrow):
#             Awrk[j*nrow + i] = A[i,j]
=======
    # copy A into Awrk in column major ordering
    Awrk = np.zeros(nrow*ncol)
    for j in range(ncol):
        for i in range(nrow):
            Awrk[j*nrow + i] = A[i,j]
>>>>>>> 06c41a05


#     trans = 'N'
#     m = nrow
#     n = ncol
#     nrhs = 1
#     rhs = b
#     lwork = ncol + nrow;
#     work = np.zeros(lwork)

#     #############################
#     dgels_(&trans, &m, &n, &nrhs, &*Awrk.begin(), &m, &*rhs.begin(),
#         &m, &*work.begin(), &lwork, &info)
#     #############################
#     if (info != 0):
#         raise ValueError('krylov.cpp (solveLeastSquares): LAPACK routine dgels failed with info = ' + info)

#     for i in range(ncol):
#         x[i] = rhs[i]

# # =================================================================

# def solveLeastSquaresOverSphere(nrow, ncol, radius, Sigma, U, VT, b, x):
#     if ( nrow < 0 ) or (ncol < 0):
#         raise ValueError('krylov.cpp (solveLeastSquaresOverSphere): matrix dimensions must be greater than 0.')

#     if (nrow < ncol):
#         raise ValueError('krylov.cpp (solveLeastSquaresOverSphere): expecting rectangular matrix with nrow >= ncol.')

#     if (radius < 0.0):
#         raise ValueError('krylov.cpp (solveLeastSquaresOverSphere): sphere radius must be nonnegative: radius = ' + radius)

<<<<<<< HEAD
#     if ( (U.shape[0] < nrow) or (U.shape[1] < ncol) or \
#         (VT.shape[0] < ncol) or (VT.shape[1] < ncol) or \
#         (len(Sigma) < ncol)):
#         raise ValueError('krylov.cpp (solveLeastSquaresOverSphere): ' + 
#             'matrices of left or right singular vectors, or Sigma matrix,' + 
#             'are smaller than necessary.')

#     if (len(b) < nrow) or (len(x) < ncol):
#         raise ValueError('krylov.cpp (solveLeastSquaresOverSphere):' 
#             'b and/or x vectors are smaller than necessary.')

#     # compute rank of A = U*Sigma*VT
#     rank = 0
#     for i in range(ncol): 
#         if (Sigma(i) > kEpsilon*Sigma(0)):
#             rank = rank + 1 
=======
    if ( (U.shape[0] < nrow) or (U.shape[1] < ncol) or \
        (VT.shape[0] < ncol) or (VT.shape[1] < ncol) or \
        (len(Sigma) < ncol)):
        raise ValueError('krylov.cpp (solveLeastSquaresOverSphere): ' +
            'matrices of left or right singular vectors, or Sigma matrix,' +
            'are smaller than necessary.')

    if (len(b) < nrow) or (len(x) < ncol):
        raise ValueError('krylov.cpp (solveLeastSquaresOverSphere):'
            'b and/or x vectors are smaller than necessary.')

    # compute rank of A = U*Sigma*VT
    rank = 0
    for i in range(ncol):
        if (Sigma(i) > kEpsilon*Sigma(0)):
            rank = rank + 1
>>>>>>> 06c41a05

#     if (rank == 0) or (Sigma(0) < kEpsilon):
#     raise ValueError('krylov.cpp (solveLeastSquaresOverSphere): singular values are all zero or negative.')

<<<<<<< HEAD
#     # compute the tentative reduced-space solution, y = Sigma^{-1} U^T b
#     g = np.zeros(rank) 
#     y = np.zeros(rank)

#     sol_norm = 0.0;
#     for i in range(rank):
#         for j in range(nrow):   
#             g[i] += U[j,i]*b[j]
#     y[i] = g[i]/Sigma[i]
#     sol_norm = sol_norm + y[i]*y[i]

#     rad2 = radius*radius
#     lambda2 = 0.0
#     if (sol_norm > rad2):  
#         # tentative solution is outside sphere, so solve secular equation
#         phi = sol_norm - rad2
#         phi0 = phi
#         kMaxIter = 40
#         kTol = 100.0*kEpsilon
=======
    # compute the tentative reduced-space solution, y = Sigma^{-1} U^T b
    g = np.zeros(rank)
    y = np.zeros(rank)

    sol_norm = 0.0;
    for i in range(rank):
        for j in range(nrow):
            g[i] += U[j,i]*b[j]
    y[i] = g[i]/Sigma[i]
    sol_norm = sol_norm + y[i]*y[i]

    rad2 = radius*radius
    lambda2 = 0.0
    if (sol_norm > rad2):
        # tentative solution is outside sphere, so solve secular equation
        phi = sol_norm - rad2
        phi0 = phi
        kMaxIter = 40
        kTol = 100.0*kEpsilon
>>>>>>> 06c41a05

#         for k in range(kMaxIter):
#             print ('iter' + k + ": res = " + abs(phi))

#             if (abs(phi) < kTol*phi0):
#                 break

#             dphi = 0.0

<<<<<<< HEAD
#             for i in range(rank): 
#                 dphi = dphi - 2.0*pow(Sigma[i]*g[i], 2.0)/pow(Sigma[i]]*Sigma[i]] + lambda2, 3.0)

#             lambda2 = lambda2 - phi/dphi    
#             sol_norm = 0.0

#             for i in range(rank): 
#                 y[i] = Sigma[i]]*g[i]/(Sigma[i]*Sigma[i] + lambda2)
#                 sol_norm = sol_norm + y[i]*y[i]
=======
            for i in range(rank):
                dphi = dphi - 2.0*pow(Sigma[i]*g[i], 2.0)/pow(Sigma[i]]*Sigma[i]] + lambda2, 3.0)

            lambda2 = lambda2 - phi/dphi
            sol_norm = 0.0

            for i in range(rank):
                y[i] = Sigma[i]]*g[i]/(Sigma[i]*Sigma[i] + lambda2)
                sol_norm = sol_norm + y[i]*y[i]
>>>>>>> 06c41a05

#             phi = sol_norm - rad2;


<<<<<<< HEAD
#         if k == kMaxIter: 
#             print 'fabs(phi) = ' + fabs(phi) 
#             print 'kTol*phi0 = ' + kTol*phi0
#             raise ValueError('krylov.cpp (solveLeastSquaresOverSphere): maximum number of Newton iterations exceeded.') 

#     for j in range(ncol): 
#         x[j]] = 0.0
#         for i in range(rank): 
#             x[j] = x[j] + y[j]*VT[i,j]
=======
        if k == kMaxIter:
            print 'fabs(phi) = ' + fabs(phi)
            print 'kTol*phi0 = ' + kTol*phi0
            raise ValueError('krylov.cpp (solveLeastSquaresOverSphere): maximum number of Newton iterations exceeded.')

    for j in range(ncol):
        x[j]] = 0.0
        for i in range(rank):
            x[j] = x[j] + y[j]*VT[i,j]
>>>>>>> 06c41a05


# # =================================================================

<<<<<<< HEAD
# def double trustResidual(n, H, B, g, y, lambda2): 
=======
def double trustResidual(n, H, B, g, y, lambda2):
>>>>>>> 06c41a05

#     if ( n < 0 ):
#         raise ValueError('krylov.cpp (trustResidual): matrix dimensions must be greater than 0.')

<<<<<<< HEAD
#     if (H.shape[0] < n+1) or (H.shape[1] < n) or (B.shape[0] < n+1) or (B.shape[1] < n): 
#         raise ValueError('krylov.cpp (trustResidual): H and/or B matrix are smaller than necessary.')
=======
    if (H.shape[0] < n+1) or (H.shape[1] < n) or (B.shape[0] < n+1) or (B.shape[1] < n):
        raise ValueError('krylov.cpp (trustResidual): H and/or B matrix are smaller than necessary.')
>>>>>>> 06c41a05

#     if (len(g) < 2*n+1) or (len(y) < n):
#         raise ValueError('krylov.cpp (trustResidual): g and/or y vectors are smaller than necessary.')


<<<<<<< HEAD
#     # // find SVD of B, and find index s such that
#     # //     1 = Sigma(0) = --- = Sigma(s-1) > Sigma(s)  
#     # // Note: for the given B, the Sigma should lie between 0 and 1 (see pg 603,
#     # // Golub and van Loan); check this here too


#     Sigma = np.array
#     P = np.array 
#     UT = np.array
#     computeSVD(n+1, n, B, Sigma, P, UT)

#     for s in range(n):
#         if (Sigma[s] < - 1E+4*kEpsilon or (Sigma[s] > 1.0+1E+4*kEpsilon): 
#             raise ValueError('krylov.cpp (trustResidual): Singular values of B are not in [0,1]. check that Z and V have orthogonal columns')
#             print "B sigma = "
#             for i in range(n): 
#                 print Sigma[i] 

#     for s in range(n):
#         if (abs(Sigma[s] - 1.0) > sqrt(kEpsilon)): 
#             break                       # //1E+4*kEpsilon) break;

#     # #ifdef DEBUG
#     # cout << "\t\ttrustResidual: singular values = ";
#     # for (int i = 0; i < n; i++)
#     # cout << std::setw(16) << std::setprecision(12) << Sigma(i) << " ";    
#     # cout << endl;
#     # cout << "\t\ttrustResidual: n, s, n-s = " << n << ", " << s << ", "
#     # << n-s << endl;
#     # #endif
=======
    # // find SVD of B, and find index s such that
    # //     1 = Sigma(0) = --- = Sigma(s-1) > Sigma(s)
    # // Note: for the given B, the Sigma should lie between 0 and 1 (see pg 603,
    # // Golub and van Loan); check this here too


    Sigma = np.array
    P = np.array
    UT = np.array
    computeSVD(n+1, n, B, Sigma, P, UT)

    for s in range(n):
        if (Sigma[s] < - 1E+4*kEpsilon or (Sigma[s] > 1.0+1E+4*kEpsilon):
            raise ValueError('krylov.cpp (trustResidual): Singular values of B are not in [0,1]. check that Z and V have orthogonal columns')
            print "B sigma = "
            for i in range(n):
                print Sigma[i]

    for s in range(n):
        if (abs(Sigma[s] - 1.0) > sqrt(kEpsilon)):
            break                       # //1E+4*kEpsilon) break;

    # #ifdef DEBUG
    # cout << "\t\ttrustResidual: singular values = ";
    # for (int i = 0; i < n; i++)
    # cout << std::setw(16) << std::setprecision(12) << Sigma(i) << " ";
    # cout << endl;
    # cout << "\t\ttrustResidual: n, s, n-s = " << n << ", " << s << ", "
    # << n-s << endl;
    # #endif
>>>>>>> 06c41a05



#     # // compute the matrix C = W^T * Z = N*UT(s:n-1)*(I - B^T*B)
#     # // where N^{-1} = diag(sqrt(1 - Sigma(s:n-1)))

<<<<<<< HEAD
#     if (s < n): 
#         C.reshape(n-s,n)
#         # // Step 1: compute P := I - B^T*B (stored column major)
#         for j in range(n): 
#             for i in range(n): 
#                 P[i+j*n] = 0.0
#                 for k in range(n+1): 
#                     P[i+j*n] = P[i+j*n] - B[k,i]*B[k,j]
=======
    if (s < n):
        C.reshape(n-s,n)
        # // Step 1: compute P := I - B^T*B (stored column major)
        for j in range(n):
            for i in range(n):
                P[i+j*n] = 0.0
                for k in range(n+1):
                    P[i+j*n] = P[i+j*n] - B[k,i]*B[k,j]
>>>>>>> 06c41a05

#             P[j+j*n] += 1.0


<<<<<<< HEAD
#         # // Step 2: compute C := QT(s:n-1)*P
#         for i in range(n-s): 
#             for j in range(n): 
#                 C[i,j] = 0.0
#                 for k in range(n):  
#                     C[i,j] = C[i,j] + UT[s+i+k*n]*P[k+j*n]


#         # // Step 3: compute C := N*C
#         for i in range(n-s): 
#             fac = 1.0/sqrt(1.0 - Sigma[s+i]*Sigma[s+i]
#             for j in range(n):
#                 C[i,j] = C[i,j]*fac

#     # // compute reduced residual
#     r = np.array(2*n+1-s)
#     res_norm = 0.0
#     for i in range(n+1): 
#         tmp = g[i]
#         for j in range(n):
#             tmp = tmp - (H[i,j] + lambda2*B[i,j]*y[j]            
#         res_norm += tmp*tmp;

#     for i in range(n-s): 
#         tmp = g[n+1+i]
#         for j in range(n):
#             tmp = tmp - lambda2*C[i,j]*y[j]
#         res_norm = res_norm + tmp*tmp
=======
        # // Step 2: compute C := QT(s:n-1)*P
        for i in range(n-s):
            for j in range(n):
                C[i,j] = 0.0
                for k in range(n):
                    C[i,j] = C[i,j] + UT[s+i+k*n]*P[k+j*n]


        # // Step 3: compute C := N*C
        for i in range(n-s):
            fac = 1.0/sqrt(1.0 - Sigma[s+i]*Sigma[s+i]
            for j in range(n):
                C[i,j] = C[i,j]*fac

    # // compute reduced residual
    r = np.array(2*n+1-s)
    res_norm = 0.0
    for i in range(n+1):
        tmp = g[i]
        for j in range(n):
            tmp = tmp - (H[i,j] + lambda2*B[i,j]*y[j]
        res_norm += tmp*tmp;

    for i in range(n-s):
        tmp = g[n+1+i]
        for j in range(n):
            tmp = tmp - lambda2*C[i,j]*y[j]
        res_norm = res_norm + tmp*tmp
>>>>>>> 06c41a05

#     return sqrt(res_norm)

<<<<<<< HEAD
                      
# # =================================================================

# def triMatixInvertible(n, T): 

#     for i in range(n): 
#         if abs(T[i,i] < kEpsilon:
#             return false
#     return true;
      
# # =================================================================
=======

# =================================================================

def triMatixInvertible(n, T):

    for i in range(n):
        if abs(T[i,i] < kEpsilon:
            return false
    return true;

# =================================================================
>>>>>>> 06c41a05

# def writeKrylovHeader(os, solver, restol, resinit, col_header):

<<<<<<< HEAD
#     # ostream & os ? 
    
#     # if 0:
#     # endif
=======
    # ostream & os ?

    # if 0:
    # endif
>>>>>>> 06c41a05

#     print "writeKrylovHeader - unimplemented! "


# #================================================================

# def writeKrylovHistory(os, iter, res, resinit):

#     print "writeKrylovHistory - unimplemented! "















<|MERGE_RESOLUTION|>--- conflicted
+++ resolved
@@ -1,10 +1,10 @@
 
 """
-# question:
+# question:  
 # 3  line 85 dsyev_
 # 4  line 140 doubts
-# 5  line 153 228 c++ iterator counterparts in python??
-# 7  line 512  recast in c++ ??                                   #
+# 5  line 153 228 c++ iterator counterparts in python?? 
+# 7  line 512  recast in c++ ??                                   # 
 
 
 
@@ -12,18 +12,23 @@
 
 
 # import numpy
+from numpy import sqrt
 import numpy as np
-
+from usertemplate import UserTemplate
+from usermemory import UserMemory
+from vectors import DesignVector
 
 """
-Translated from krylov.cpp
+Translated from krylov.cpp 
 
 Version on the move...
 """
 
-# const double kEpsilon = numeric_limits<double>::epsilon();   Tranlate this!!
+# const double kEpsilon = numeric_limits<double>::epsilon();   Tranlate this!! 
 
 kEpsilon = np.finfo(float).eps
+
+#===================================================================================================
 
 def sign(x, y):
 
@@ -31,19 +36,16 @@
 
     if y == 0.0:
         return 0.0
-    else:
+    else: 
         if y < 0:
             return -abs(x)
         else:
             return abs(x)
 
-<<<<<<< HEAD
 
-=======
->>>>>>> 06c41a05
 def CalcEpsilon(eval_at_norm, mult_by_norm):
-    """ Type:
-    eval_at_norm : double
+    """ Type: 
+    eval_at_norm : double  
     mult_by_norm : double   """
 
     if (mult_by_norm < kEpsilon*eval_at_norm) or (mult_by_norm < kEpsilon):
@@ -56,14 +58,9 @@
         else:
             return sqrt(kEpsilon)*eval_at_norm/mult_by_norm
 
-<<<<<<< HEAD
 
 def eigenvalues(A):
-    eig_vals, eig_vec = np.linalg.eig(A)
-=======
-def eigenvalues(A, eig):
     egi_vals, eig_vec = np.linalg.eig(A)
->>>>>>> 06c41a05
     idx = eig_vals.argsort() # eig doesn't sort, so we have to
     eig_vals = eig_vals[idx]
     eig_vec = eig_vec[idx]
@@ -85,287 +82,6 @@
         s = 0.0
     elif abs(dy) > abs(dx): 
         tmp = dx/dy
-        dx = np.sqrt(1.0 + tmp*tmp)
-        s = sign(1.0/dx, dy)
-        c = tmp*s
-    elif fabs(dy) <= fabs(dx):
-        tmp = dy/dx
-        dy = np.sqrt(1.0 + tmp*tmp)
-        c = sign(1.0/dy, dx)
-        s = tmp*c
-
-    else:   # dx and/or dy must be invalid
-        dx = 0.0
-        dy = 0.0
-        c = 1.0
-        s = 0.0
-
-    dx = abs(dx*dy)
-    dy = 0.0
-
-
-
-
-
-
-# def factorQR(nrow, ncol, A, QR):
-
-#     # if (nrow < 1) or (ncol < 1):
-#     #     raise ValueError('krylov.cpp (factorQR): matrix dimensions must be greater than 0.')
-
-#     # if (A.shape[0] < nrow) or (A.shape[1] < ncol):
-#     #     raise ValueError('krylov.cpp (factorQR): given matrix has fewer rows/columns than given dimensions.')
-
-#     # if nrow < ncol:
-#     #     raise ValueError('krylov.cpp (factorQR): number of rows must be greater than or equal the number of columns.')
-
-#     # # Copy A into QR in column-major ordering
-#     # QR.reshape(nrow*ncol + ncol)
-#     # for j in range(ncol):
-#     #     for i in range(nrow):
-#     #         QR[j*nrow + i] = A[i,j]
-
-#     # m = nrow
-#     # n = ncol
-#     # lwork = ncol
-
-#     # work = np.zeros(lwork)
-
-#     # ##########################
-#     # # ublas::vector<double>::iterator tau = QR.end() - ncol;    ## ???
-#     # # dgeqrf_(&m, &n, &*QR.begin(), &m, &*tau, &*work.begin(), &lwork, &info);
-
-#     q, r = np.linalg.qr(QR)
-#     ##########################
-
-#     if info!=0:
-#         raise ValueError('krylov.cpp (factorQR): LAPACK routine dgeqrf failed with info ='  + info)
-
-
-#===================================================================================================
-
-
-# def solveR(nrow, ncol, QR, b, x, transpose):
-
-#     if (nrow < 1) or (ncol < 1):
-#         raise ValueError('krylov.cpp (invertR): matrix dimensions must be greater than 0.')
-
-#     if nrow < ncol:
-#         raise ValueError('krylov.cpp (invertR): number of rows must be greater than or equal the number of columns.')
-
-#     if (len(b) < ncol) or (len(x) < ncol):
-#         raise ValueError('krylov.cpp (invertR): vector b and/or x are smaller than size of R.')
-
-#     # copy rhs vector b into x (which is later overwritten with solution)
-#     x = b
-
-#     uplo = 'U'
-#     trans = 'N'
-
-#     if transpose:
-#         trans = 'T'
-
-#     diag = 'N'
-#     m = nrow
-#     n = ncol
-#     nrhs = 1
-
-#      ####################
-#     dtrtrs_(&uplo, &trans, &diag, &n, &nrhs, &*QR.begin(), &m, &*x.begin(), &n, &info);
-#     ####################
-
-#     if info>0 :
-#         raise ValueError('krylov.cpp (solveR): the' + info + '-th diagonal entry of R is zero')
-
-#     else:
-#         if info < 0:
-#             raise ValueError('krylov.cpp (solveR): LAPACK routine dtrtrs failed with info =' + info)
-
-
-#===================================================================================================
-
-
-# def applyQ(nrow, ncol, QR, b, x, transpose):
-
-#     if (nrow < 1) or (ncol < 1):
-#         raise ValueError('krylov.cpp (applyQ): matrix dimensions must be greater than 0.')
-
-#     if nrow < ncol:
-#         raise ValueError('krylov.cpp (applyQ): number of rows must be greater than or equal the number of columns.')
-
-#     if (len(b) < nrow) or (len(x) < nrow):
-#         raise ValueError('krylov.cpp (applyQ): vector b and/or x are smaller than nrow.')
-
-#     # copy rhs vector b into x (which is later overwritten with solution)
-#     x = b
-#     side = 'L'
-#     trans = 'N'
-
-#     if transpose:
-#         trans = 'T'
-
-#     m = nrow
-#     n = ncol
-#     nrhs = 1
-#     lwork = nrow
-
-#     work = np.zeros(lwork)
-
-#     ##########################
-#     ublas::vector<double>::iterator tau = QR.end() - ncol;
-#     dormqr_(&side, &trans, &m, &nrhs, &n, &*QR.begin(), &m, &*tau, &*x.begin(),&m, &*work.begin(), &lwork, &info);
-#     ##########################
-
-#     if info!=0:
-#         raise ValueError('krylov.cpp (applyQ): LAPACK routine dormqr failed with info = ' + info)
-
-
-#===================================================================================================
-
-
-# def factorCholesky(n, A, UTU):
-
-#     if n<1:
-#         raise ValueError('krylov.cpp (factorCholesky): matrix dimension must be greater than 0.')
-
-#     if (A.shape[0] < n) or (A.shape[1] < n):
-#         raise ValueError('krylov.cpp (factorCholesky): given matrix has fewer rows/columns than given dimension.')
-
-#     # UTU stores the symmetric part of A in column-major ordering (actually,
-#     # ordering doesn't matter for symmetric matrix)
-#     UTU.reshape(n*n)
-
-#     for i in range(n):
-#         for j in range(i,n):
-#             UTU[i*n + j] = 0.5*(A[i,j] + A[j,i])
-#             UTU[j*n + i] = UTU[i*n + j]
-
-#     uplo = 'U'
-#     Adim = n
-
-#     ###########################
-#     dpotrf_(&uplo, &Adim, &*UTU.begin(), &Adim, &info);
-#     ###########################
-
-#     if info < 0:
-#         raise ValueError('krylov.cpp (factorCholesky): LAPACK routine dpotrf failed with info =' + info)
-
-
-#===================================================================================================
-
-# def solveU(n, UTU, b, x, transpose):
-
-#     if n<1:
-#         raise ValueError('krylov.cpp (applyU): matrix dimension must be greater than 0.')
-
-#     if (b.size() < n) or (x.size() < n):
-#         raise ValueError('krylov.cpp (applyU): vector b and/or x are smaller than n.')
-
-#     x = b
-
-#     side = 'L'
-#     uplo = 'U'
-#     trans = 'N'
-
-#     if transpose:
-#         trans = 'T'
-
-#     diag = 'N'
-#     nrow = n
-#     nrhs = 1
-#     one = 1.0
-
-#     dtrsm_(&side, &uplo, &trans, &diag, &nrow, &nrhs, &one, &*UTU.begin(),
-#         &nrow, &*x.begin(), &nrow)
-
-
-#===================================================================================================
-
-
-# def computeSVD(nrow, ncol, A, Sigma, U, VT, All_of_U):
-
-#     if (nrow < 1) or (ncol < 1):
-#         raise ValueError('krylov.cpp (computeSVD): matrix dimensions must be greater than 0.')
-
-#     if (A.size1() < nrow) or (A.size2() < ncol):
-#         raise ValueError('krylov.cpp (computeSVD): given matrix has fewer rows/columns than given dimensions.')
-
-#     if nrow < ncol:
-#         raise ValueError('krylov.cpp (computeSVD): number of rows must be greater than or equal the number of columns.')
-
-#      if All_of_U:
-#         # Resize output vectors and copy A into work array
-#         Sigma.reshape(ncol)
-#         U.reshape(nrow*nrow)
-#         VT.reshape(ncol*ncol)
-#         Acpy = np.zeros(nrow*ncol)
-#         for j in range(ncol):
-#             for i in range(nrow):
-#                 Acpy[j*nrow + i] = A[i,j]
-
-#         jobu = 'A'
-#         jobvt = 'A'
-#         m = nrow
-#         n = ncol
-#         lwork = max(3*ncol + nrow, 5*ncol)
-#         work = np.zeros(lwork)
-
-#         ############################
-#         dgesvd_(&jobu, &jobvt, &m, &n, &*Acpy.begin(), &m, &*Sigma.begin(),
-#                 &*U.begin(), &m, &*VT.begin(), &n, &*work.begin(), &lwork, &info);
-#         ############################
-
-#     else
-#         # Resize output vectors, and copy A into U in column-major ordering
-#         Sigma.reshape(ncol)
-#         U.reshape(nrow*ncol)
-#         VT.reshape(ncol*ncol)
-#         for j in range(ncol):
-#             for i in range(nrow):
-#                 U[j*nrow + i] = A[i,j]
-
-#         jobu = 'O'
-#         jobvt = 'A'
-#         m = nrow
-#         n = ncol
-
-#         ##########################
-#         double * Ujunk;
-#         ##########################
-#         ldu = 1
-
-#         lwork = max(3*ncol + nrow, 5*ncol)
-#         work = np.zeros(lwork)
-
-#         ##############################
-#         dgesvd_(&jobu, &jobvt, &m, &n, &*U.begin(), &m, &*Sigma.begin(), Ujunk, &ldu,
-#                 &*VT.begin(), &n, &*work.begin(), &lwork, &info)
-#         ##############################
-
-#         if (info != 0):
-#             raise ValueError('krylov.cpp (computeSVD): LAPACK routine dgesvd failed with info =' + info)
-
-
-#=========================================================================
-
-<<<<<<< HEAD
-=======
-def applyGivens(s, c, h1, h2):
-
-    temp = c*h1 + s*h2
-    h2 = c*h2 - s*h1
-    h1 = temp
-
-
-#=========================================================================
-
-def generateGivens(dx, dy, s, c):
-
-    if (dx == 0.0) and (dy == 0.0):
-        c = 1.0
-        s = 0.0
-    elif abs(dy) > abs(dx):
-        tmp = dx/dy
         dx = sqrt(1.0 + tmp*tmp)
         s = sign(1.0/dx, dy)
         c = tmp*s
@@ -383,1068 +99,5 @@
 
     dx = abs(dx*dy)
     dy = 0.0
->>>>>>> 06c41a05
 
 
-#=========================================================================
-
-# def solveReduced(n, A, rhs, x):
-
-#     if n<1:
-#         raise ValueError('krylov.cpp (solveReduced): matrix dimensions must be greater than 0.')
-
-#     if (A.shape[0] < n) or (A.shape[1] < n):
-#         raise ValueError('krylov.cpp (solveReduced): given matrix has fewer rows/columns than given dimensions.')
-
-#     if len(rhs) < n:
-#         raise ValueError('krylov.cpp (solveReduced): given rhs has fewer rows than given dimensions.')
-
-#     if len(x) < n:
-#         raise ValueError('krylov.cpp (solveReduced): given x has fewer rows than given dimensions.')
-
-#     # LU stores A in column-major ordering (eventually, LU will hold the
-#     # LU-factorization of A
-
-#     LU = np.zeros(n*n)
-#     for j in range(n):
-#         for i in range(n):
-#             LU[j*n + i] = A[i,j]
-
-#     # Y stores RHS in column-major ordering (Y is overwritten with solution)
-#     Y = np.zeros(n)
-#     for i in range(n):
-#         Y[i] = rhs[i]
-
-#     Arow = n      # need copy, because n is const int &
-#     RHScol = 1    # similarly
-
-#     ipiv = np.zeros(n)
-
-#     #########################
-#     dgesv_(&Arow, &RHScol, &*LU.begin(), &Arow, &*ipiv.begin(), &*Y.begin(), &Arow,
-#     &info)
-#     #########################
-
-#     if info!=0:
-#         raise ValueError('krylov.cpp (solveReduced): LAPACK routine dgesv failed with info = ' + info)
-
-#     # put solution into x
-#     for i in range(n):
-#         x[i] = Y[i]
-
-
-#=========================================================================
-
-
-# def solveReducedMultipleRHS(n, A, nrhs, RHS, X):
-
-#     if (n < 1) or (nrhs < 1):
-#         raise ValueError('krylov.cpp (solveReducedMultipleRHS): matrix dimensions must be greater than 0.')
-
-#     if (A.shape[0] < n) or (A.shape[1] < n):
-#         raise ValueError('krylov.cpp (solveReducedMultipleRHS): given matrix has fewer rows/columns than given dimensions.')
-
-#     if (RHS.shape[0] < n) or (RHS.shape[1] < nrhs):
-#         raise ValueError('krylov.cpp (solveReducedMultipleRHS): given RHS has fewer rows/columns than given dimensions.')
-
-#     if (X.shpae[0] < n) or (X.shape[1] < nrhs):
-#         raise ValueError('krylov.cpp (solveReducedMultipleRHS): given X has fewer rows/columns than given dimensions.')
-
-#     # LU stores A in column-major ordering (eventually, LU will hold the
-#     # LU-factorization of A
-#     LU = np.zeros(n*n)
-#     for j in range(n):
-#         for i in range(n):
-#             LU[j*n + i] = A[i,j]
-
-
-#     # Y stores RHS in column-major ordering (Y is overwritten with solution)
-#     Y = np.zeros(n*nrhs)
-#     for j in range(nrhs):
-#         for i in range(n):
-#             Y[j*n + i] = RHS[i,j]
-
-
-#     Arow = n        #  need copy, because n is const int &
-#     RHScol = nrhs   # similarly
-
-#     rcond = 1.e-12
-
-#     S = np.zeros(n)
-#     iwork = np.zeros(20*n)
-
-#     lwork = -1;
-#     work = np.zeros(1)
-
-#     ###############################
-#     dgelsd_(&Arow, &Arow, &RHScol, &*LU.begin(), &Arow, &*Y.begin(), &Arow,
-#     &*S.begin(), &rcond, &rank, &*work.begin(), &lwork, &*iwork.begin(),
-#     &info)
-
-#     lwork = static_cast<int>(work(0))
-#     ###############################
-
-#     work.reshape(lwork)
-
-#     ###############################
-#     dgelsd_(&Arow, &Arow, &RHScol, &*LU.begin(), &Arow, &*Y.begin(), &Arow,
-#     &*S.begin(), &rcond, &rank, &*work.begin(), &lwork, &*iwork.begin(),
-#     &info)
-#     ###############################
-
-#     if info!=0:
-#         raise ValueError('krylov.cpp (solveReducedMultipleRHS): LAPACK routine dgelsd failed with info = ' + info)
-
-#     for j in range(nrhs):
-#         for i in range(n):
-#             X[i,j] = Y[j*n + i]
-
-
-# def solveReducedHessenberg(n, Hsbg, rhs, x):
-
-#     # initialize...
-#     x = rhs
-#     # ... and backsolve
-#     for i in range(n-1, -1, -1):
-#         x[i] = x[i]/Hsbg[i,i]
-#         for j in range(i-1, -1, -1):
-#             x[j] = x[j] - Hsbg[j,i]*x[i]
-
-
-#=======================================================
-
-# def trustFunction(H, g, lambda2, radius):
-#     # First, factorize the matrix [H + lambda*I], where H is the reduced Hessain
-#     diag = max(1.0, lambda2)*0.01*kEpsilon
-#     semidefinite = true
-#     regiter = 0
-
-#     Hhat = np.zeros(n,n)
-#     work = np.zeros(n)
-
-#     while semidefinite:
-#         regiter = regiter + 1
-
-#         try: 
-#             for i in range(n):
-#                 for j in range(n):
-#                     Hhat[i,j] = H[i,j]
-#                     Hhat[i,i] = Hhat[i,i] + lambda2 + diag
-
-<<<<<<< HEAD
-#             factorCholesky(n, Hhat, UTU)
-#             semidefinite = false
-
-#         except factor_failed: 
-#             diag = diag*100.0
-=======
-        try:
-            for i in range(n):
-                for j in range(n):
-                    Hhat[i,j] = H[i,j]
-                    Hhat[i,i] = Hhat[i,i] + lambda2 + diag
-
-            factorCholesky(n, Hhat, UTU)
-            semidefinite = false
-
-        except factor_failed:
-            diag = diag*100.0
->>>>>>> 06c41a05
-
-#         #ifdef VERBOSE_DEBUG
-#       raise ValueError('\t\ttrustFunction: factorCholesky() failed,'
-#        + " adding " + diag + " to diagonal..." )
-#         #endif
-
-#         if (regiter > 20):
-#             raise ValueError('krylov.cpp (trustFunction): regularization of Cholesky factorization failed.')
-
-#     # Next, solve for the step; the step's length is used to define the objective
-#     y = np.zeros(n)
-#     solveU(n, UTU, g, work, true)
-#     solveU(n, UTU, work, y, false)
-#     y = y*(-1.0)     # to "move" g to rhs
-
-<<<<<<< HEAD
-#     # compute the function
-#     norm_y = norm_2(y)  
-#     fnc = 1.0/radius - 1.0/norm_y
-=======
-    # compute the function
-    norm_y = norm_2(y)
-    fnc = 1.0/radius - 1.0/norm_y
->>>>>>> 06c41a05
-
-#     # find derivative of the function
-#     solveU(n, UTU, y, work, true)
-#     norm_work = norm_2(work)
-#     dfnc = norm_work/norm_y
-#     dfnc = -(dfnc*dfnc)/norm_y
-
-#     # return step, function, and derivative
-#     return boost::make_tuple(y, fnc, dfnc)
-
-
-<<<<<<< HEAD
-# def solveTrustReduced(n, H, radius, g, y, lambda2, pred):
-
-#     if n<0 : 
-#         raise ValueError('krylov.cpp (solveTrustReduced): matrix dimensions must be greater than 0.')
-
-#     if radius < 0.0: 
-#         raise ValueError('krylov.cpp (solveTrustReduced): trust-region radius must be nonnegative: radius = ' + radius)
-
-#     if (H.shape[0] < n) or (H.shape[1] < n):
-#         raise ValueError('krylov.cpp (solveTrustReduced): H matrix dimension(s) smaller than necessary.')
-
-#     if (len(g) < n) or (len(y) < n):
-#         raise ValueError('krylov.cpp (solveTrustReduced): g and/or y vectors are smaller than necessary.')
-
-#     eig_vals, eig = eigenvalues(H)
-
-#     eigmin = eig[0]  
-
-#     lambda2 = 0.0 
-#     if  eigmin > 1e-12: 
-
-#         # //sqrt(kEpsilon)) {
-#         # // Hessian is semi-definite on span(Z), so solve for y and check if ||y|| is
-#         # // in trust region radius
-
-#         ##############################
-#         boost::tie(y_tmp, fnc, dfnc) = trustFunction(n, H, g, lambda2, radius)
-#         ##############################
-
-#         if (fnc < 0.0):   
-#             # // i.e. norm_2(y) < raidus
-#             # // compute predicted decrease in objective
-#             pred = 0.0
-
-#             for i in range(n):
-#                 y[i] = y_tmp[i]
-
-#             for i in range(n):
-#                 for j in range(n):
-#                     pred = pred - 0.5*y[i]*H[i,j]*y[j]
-#                     pred = pred - g[i]*y[i]
-
-#             # pred = rhs(0)*y(0) - 0.5*pred;
-#             return 
-=======
-def solveTrustReduced(n, H, g, radius):
-    """
-    Solves the reduced-space trust-region subproblem
-
-    Parameters
-    ----------
-    n : int
-        size of the reduced space
-    H : numpy 2d array
-        reduced-space Hessian
-    g : numpy array
-        gradient in the reduced space
-    radius : float
-        trust-region radius
-
-    Returns
-    -------
-    y : numpy array
-        solution to reduced-space trust-region problem
-    lam : float
-        Lagrange multiplier value
-    pred : float
-        predicted decrease in the objective
-    """
-    if n < 0:
-        raise ValueError('reduced-space dimension must be greater than 0')
-    if radius < 0.0:
-        raise ValueError('trust-region radius must be nonnegative: radius = ' + radius)
-
-    eig_vals, eig = eigenvalues(H)
-    eigmin = eig[0]
-    lam = 0.0
-    if eigmin > 1e-12:
-        # Hessian is semi-definite on span(Z), so solve for y and check if ||y||
-        # is in trust region radius
-        y_tmp, fnc, dfnc = trust_function(n, H, g, lam, radius)
-        if (fnc < 0.0): # i.e. norm_2(y) < raidus
-            # // compute predicted decrease in objective
-            pred = 0.0
-            y = y_tmp[0:n].copy()
-            pred = -y[0:n].dot(0.5*H[0:n][0:n].dot(y[0:n]) + g[0:n])
-            
-            for i in range(n):
-                for j in range(n):
-                    pred = pred - 0.5*y[i]*H[i,j]*y[j]
-                    pred = pred - g[i]*y[i]
-
-            # pred = rhs(0)*y(0) - 0.5*pred;
-            return
->>>>>>> 06c41a05
-
-#         # #ifdef DEBUG
-#         #     cout << "\t\tsolveTrustReduced: norm_2(y) = " << norm_2(y_tmp) << " > "
-#         #          << radius << endl;
-#         # #endif
-
-#     # // if we get here, either the Hessian is semi-definite or ||y|| > radius
-#     # // bracket the Lagrange multiplier lambda
-
-<<<<<<< HEAD
-#     max_brk = 20
-#     dlam = 0.1*max(-eigmin, kEpsilon)
-#     lambda_h = max(-eigmin, 0.0) + dlam
-    
-#     ######################################
-#     boost::tie(y_tmp, fnc_h, dfnc) = trustFunction(n, H, g, lambda_h, radius)
-#     ######################################
-=======
-    max_brk = 20
-    dlam = 0.1*max(-eigmin, kEpsilon)
-    lambda_h = max(-eigmin, 0.0) + dlam
-
-    ######################################
-    boost::tie(y_tmp, fnc_h, dfnc) = trustFunction(n, H, g, lambda_h, radius)
-    ######################################
->>>>>>> 06c41a05
-
-#     for k in range(max_brk):
-
-#         # #ifdef VERBOSE_DEBUG
-#         # cout << "\t\tsolveTrustReduced: (lambda_h, fnc_h) = ("
-#         # << lambda_h << ", " << fnc_h << ")" << endl;
-#         # #endif
-
-#         if fnc_h > 0.0:
-#             break
-
-#         dlam = dlam*0.1
-
-#         lambda_h = max(-eigmin, 0.0) + dlam
-
-#         #######################
-#         boost::tie(y_tmp, fnc_h, dfnc) = trustFunction(n, H, g, lambda_h, radius);
-#         #######################
-
-#     dlam = sqrt(kEpsilon)
-#     lambda_l = max(-eigmin, 0.0) + dlam
-
-#     ##########################3
-#     boost::tie(y_tmp, fnc_l, dfnc) = trustFunction(n, H, g, lambda_l, radius);
-#     ##########################
-
-<<<<<<< HEAD
-#     for (int k = 0; k < max_brk; k++) {
-#     #ifdef VERBOSE_DEBUG
-#     cout << "\t\tsolveTrustReduced: (lambda_l, fnc_l) = ("
-#     << lambda_l << ", " << fnc_l << ")" << endl;
-#     #endif
-#     if (fnc_l < 0.0) break;
-#     dlam *= 100.0;
-#     lambda_l = std::max(-eigmin, 0.0) + dlam;
-#     boost::tie(y_tmp, fnc_l, dfnc) = trustFunction(n, H, g, lambda_l, radius);
-#     }  
-=======
-    for (int k = 0; k < max_brk; k++) {
-    #ifdef VERBOSE_DEBUG
-    cout << "\t\tsolveTrustReduced: (lambda_l, fnc_l) = ("
-    << lambda_l << ", " << fnc_l << ")" << endl;
-    #endif
-    if (fnc_l < 0.0) break;
-    dlam *= 100.0;
-    lambda_l = std::max(-eigmin, 0.0) + dlam;
-    boost::tie(y_tmp, fnc_l, dfnc) = trustFunction(n, H, g, lambda_l, radius);
-    }
->>>>>>> 06c41a05
-
-
-#     lambda2 = 0.5*(lambda_l + lambda_h)
-
-
-#     ############################
-#     # #ifdef VERBOSE_DEBUG
-#     #     cout << "\t\tsolveTrustReduced: initial lambda = " << lambda << endl;
-#     # #endif
-#     ###########################
-
-#     # Apply (safe-guarded) Newton's method to find lambda2
-#     dlam_old = fabs(lambda_h - lambda_l)
-#     dlam = dlam_old
-
-#     maxNewt = 50
-#     tol = sqrt(kEpsilon)
-#     lam_tol = sqrt(kEpsilon)*dlam
-
-#     ###################################
-#     boost::tie(y_tmp, fnc, dfnc) = trustFunction(n, H, g, lambda, radius)
-#     ###################################
-#     res0 = abs(fnc)
-
-<<<<<<< HEAD
-#     for l in range(maxNewt):
-#         # check if y lies on the trust region; if so, exit
-        
-#         ######################
-#         #ifdef VERBOSE_DEBUG
-#             # cout << "\t\tsolveTrustReduced: Newton iter = " << l << ": res = "
-#             #     << fabs(fnc) << ": lambda = " << lambda << endl;
-#             # #endif
-
-#         # if  (fabs(fnc) < tol*res0) or fabs(dlam) < lam_tol)  
-#         #     # #ifdef DEBUG
-#         #         cout << "\t\tsolveTrustReduced: Newton converged with lambda2 = "
-#         #         << lambda2 << endl   
-#         #     # #endif
-#         #     break
-
-#         # choose safe-guarded step
-#         if ( ( ((lambda2 - lambda_h)*dfnc - fnc)*((lambda2 - lambda_l)*dfnc - fnc) > 0.0) or
-#             (abs(2.0*fnc) > abs(dlam_old*dfnc) ) ) {
-#             #  use bisection if Newton-step is out of range or not decreasing fast
-#             dlam_old = dlam
-#             dlam = 0.5*(lambda_h - lambda_l);
-
-#             lambda2 = lambda_l + dlam;
-#             if (lambda_l == lambda2):
-#                 break
-#         else: 
-#             # Newton-step is acceptable
-#             dlam_old = dlam
-#             dlam = fnc/dfnc
-#             temp = lambda2
-#             lambda2 = lambda2 - dlam
-#             if (temp == lambda2):
-#                 break
-
-#         # evaluate function at new lambda
-#         ############################
-#         boost::tie(y_tmp, fnc, dfnc) = trustFunction(n, H, g, lambda, radius)
-#         #############################
-#         if fnc < 0.0: 
-#             lambda_l = lambda2
-#         else: 
-#             lambda_h = lambda2
-
-#     if (l == maxNewt): 
-#     # Newton's method failed to converge
-#         raise ValueError('krylov.cpp (solveTrustReduced): Newtons method failed to converge to a valid lambda')
-
-#     # compute predicted decrease in objective
-#     pred = 0.0
-#     for i in range(n):
-#         y[i] = y_tmp[i]
-
-#     for i in range(n):
-#         for j in range(n): 
-#             pred = pred - 0.5*y[i]*H[i,j]*y[j]
-#             pred = pred - g[i]*y[i]
-=======
-    for l in range(maxNewt):
-        # check if y lies on the trust region; if so, exit
-
-        ######################
-        #ifdef VERBOSE_DEBUG
-            # cout << "\t\tsolveTrustReduced: Newton iter = " << l << ": res = "
-            #     << fabs(fnc) << ": lambda = " << lambda << endl;
-            # #endif
-
-        # if  (fabs(fnc) < tol*res0) or fabs(dlam) < lam_tol)
-        #     # #ifdef DEBUG
-        #         cout << "\t\tsolveTrustReduced: Newton converged with lambda2 = "
-        #         << lambda2 << endl
-        #     # #endif
-        #     break
-
-        # choose safe-guarded step
-        if ( ( ((lambda2 - lambda_h)*dfnc - fnc)*((lambda2 - lambda_l)*dfnc - fnc) > 0.0) or
-            (abs(2.0*fnc) > abs(dlam_old*dfnc) ) ) {
-            #  use bisection if Newton-step is out of range or not decreasing fast
-            dlam_old = dlam
-            dlam = 0.5*(lambda_h - lambda_l);
-
-            lambda2 = lambda_l + dlam;
-            if (lambda_l == lambda2):
-                break
-        else:
-            # Newton-step is acceptable
-            dlam_old = dlam
-            dlam = fnc/dfnc
-            temp = lambda2
-            lambda2 = lambda2 - dlam
-            if (temp == lambda2):
-                break
-
-        # evaluate function at new lambda
-        ############################
-        boost::tie(y_tmp, fnc, dfnc) = trustFunction(n, H, g, lambda, radius)
-        #############################
-        if fnc < 0.0:
-            lambda_l = lambda2
-        else:
-            lambda_h = lambda2
-
-    if (l == maxNewt):
-    # Newton's method failed to converge
-        raise ValueError('krylov.cpp (solveTrustReduced): Newtons method failed to converge to a valid lambda')
-
-    # compute predicted decrease in objective
-    pred = 0.0
-    for i in range(n):
-        y[i] = y_tmp[i]
-
-    for i in range(n):
-        for j in range(n):
-            pred = pred - 0.5*y[i]*H[i,j]*y[j]
-            pred = pred - g[i]*y[i]
->>>>>>> 06c41a05
-
-
-# # =================================================================
-
-
-
-
-# # =================================================================
-
-# def solveUnderdeterminedMinNorm(nrow, ncol, A, b, x):
-
-#     if ( nrow < 0 ) or (ncol < 0):
-#         raise ValueError('krylov.cpp (solveUnderdeterminedMinNorm): matrix dimensions must be greater than 0.')
-
-#     if (nrow > ncol):
-#         raise ValueError('krylov.cpp (solveUnderdeterminedMinNorm): expecting rectangular matrix with nrow <= ncol.')
-
-#     if (A.shape[0] < nrow) or (A.shape[1] < ncol):
-#         raise ValueError('krylov.cpp (solveUnderdeterminedMinNorm):  A matrix sizes inconsistent with nrow and ncol.')
-
-#     if (len(b) < nrow) or (len(x) < ncol):
-#         raise ValueError('krylov.cpp (solveUnderdeterminedMinNorm): b and/or x vectors are smaller than necessary.')
-
-
-#     #  computeSVD(ncol, nrow, A.transpose, Sigma, P, QT, true)
-
-#     PTmat, Sigma, Qmat = np.linalg.svd(A.T)
-
-#     # PTmat = np.empty(ncol, ncol)
-#     # Qmat = np.empty(nrow, nrow)
-
-<<<<<<< HEAD
-#     # for k in xrange(ncol): 
-#     #     for j in xrange(ncol):
-#     #         PTmat[k,j] = P[k*ncol+j]
-#     # for k in xrange(nrow): 
-#     #     for j in xrange(nrow):  
-#     #         Qmat[k,j] = QT[k*nrow+j]
-=======
-    # for k in xrange(ncol):
-    #     for j in xrange(ncol):
-    #         PTmat[k,j] = P[k*ncol+j]
-    # for k in xrange(nrow):
-    #     for j in xrange(nrow):
-    #         Qmat[k,j] = QT[k*nrow+j]
->>>>>>> 06c41a05
-
-#     solveUnderdeterminedMinNorm(nrow, ncol, Sigma, Qmat, PTmat, b, x)
-
-# # =================================================================
-
-
-# def solveUnderdeterminedMinNorm(nrow, ncol, Sigma, U, VT, b,x):
-
-#     if ( nrow < 0 ) or (ncol < 0):
-#         raise ValueError('krylov.cpp (solveUnderdeterminedMinNorm): matrix dimensions must be greater than 0.')
-
-#     if (nrow > ncol):
-#         raise ValueError('krylov.cpp (solveUnderdeterminedMinNorm): expecting rectangular matrix with nrow <= ncol.')
-
-<<<<<<< HEAD
-#     if ( (U.shape[0] < nrow) or (U.shape[1] < nrow) or \
-#         (VT.shape[0] < nrow) or (VT.shape[1] < ncol) or \
-#         (len(Sigma) < nrow)):
-#         raise ValueError('krylov.cpp (solveUnderdeterminedMinNorm): ' + 
-#             'matrices of left or right singular vectors, or Sigma matrix,' + 
-#             'are smaller than necessary.')
-
-#     if (len(b) < nrow) or (len(x) < ncol):
-#         raise ValueError('krylov.cpp (solveUnderdeterminedMinNorm):' 
-#             'b and/or x vectors are smaller than necessary.')
-
-#     # compute rank of A = U*Sigma*VT
-#     rank = 0
-#     for i in range(nrow): 
-#         if Sigma[i] > 0.01*Sigma[0]: 
-#             rank = rank + 1     # kEpsilon*Sigma(0)) rank++;
-
-#     if (rank == 0) or (Sigma(0) < kEpsilon): 
-#         raise ValueError('krylov.cpp (solveUnderdeterminedMinNorm): singular values are all zero or negative.')
-=======
-    if ( (U.shape[0] < nrow) or (U.shape[1] < nrow) or \
-        (VT.shape[0] < nrow) or (VT.shape[1] < ncol) or \
-        (len(Sigma) < nrow)):
-        raise ValueError('krylov.cpp (solveUnderdeterminedMinNorm): ' +
-            'matrices of left or right singular vectors, or Sigma matrix,' +
-            'are smaller than necessary.')
-
-    if (len(b) < nrow) or (len(x) < ncol):
-        raise ValueError('krylov.cpp (solveUnderdeterminedMinNorm):'
-            'b and/or x vectors are smaller than necessary.')
-
-    # compute rank of A = U*Sigma*VT
-    rank = 0
-    for i in range(nrow):
-        if Sigma[i] > 0.01*Sigma[0]:
-            rank = rank + 1     # kEpsilon*Sigma(0)) rank++;
-
-    if (rank == 0) or (Sigma(0) < kEpsilon):
-        raise ValueError('krylov.cpp (solveUnderdeterminedMinNorm): singular values are all zero or negative.')
->>>>>>> 06c41a05
-
-#     y = np.zeros(rank)
-#     for i in range(rank):
-#         y[i] = 0.0
-#         for j in range(nrow):
-#             y[i] = y[i] + U[j,i]*b[j]
-#             y[i] = y[i]/Sigma[i]
-
-#         for j in range(ncol):
-#             x[j] = 0.0
-#             for i in range(rank):
-#                 x[j] += y[i]*VT[i,j]
-
-
-<<<<<<< HEAD
-# # =================================================================                  
-# def solveLeastSquares(nrow, ncol, A, b, x): 
-=======
-# =================================================================
-def solveLeastSquares(nrow, ncol, A, b, x):
->>>>>>> 06c41a05
-
-#     if ( nrow < 0 ) or (ncol < 0):
-#         raise ValueError('krylov.cpp (solveLeastSquares): matrix dimensions must be greater than 0.')
-
-#     if (nrow < ncol):
-#         raise ValueError('krylov.cpp (solveLeastSquares): expecting rectangular matrix with nrow >= ncol.')
-
-<<<<<<< HEAD
-#     # copy A into Awrk in column major ordering
-#     Awrk = np.zeros(nrow*ncol)
-#     for j in range(ncol):   
-#         for i in range(nrow):
-#             Awrk[j*nrow + i] = A[i,j]
-=======
-    # copy A into Awrk in column major ordering
-    Awrk = np.zeros(nrow*ncol)
-    for j in range(ncol):
-        for i in range(nrow):
-            Awrk[j*nrow + i] = A[i,j]
->>>>>>> 06c41a05
-
-
-#     trans = 'N'
-#     m = nrow
-#     n = ncol
-#     nrhs = 1
-#     rhs = b
-#     lwork = ncol + nrow;
-#     work = np.zeros(lwork)
-
-#     #############################
-#     dgels_(&trans, &m, &n, &nrhs, &*Awrk.begin(), &m, &*rhs.begin(),
-#         &m, &*work.begin(), &lwork, &info)
-#     #############################
-#     if (info != 0):
-#         raise ValueError('krylov.cpp (solveLeastSquares): LAPACK routine dgels failed with info = ' + info)
-
-#     for i in range(ncol):
-#         x[i] = rhs[i]
-
-# # =================================================================
-
-# def solveLeastSquaresOverSphere(nrow, ncol, radius, Sigma, U, VT, b, x):
-#     if ( nrow < 0 ) or (ncol < 0):
-#         raise ValueError('krylov.cpp (solveLeastSquaresOverSphere): matrix dimensions must be greater than 0.')
-
-#     if (nrow < ncol):
-#         raise ValueError('krylov.cpp (solveLeastSquaresOverSphere): expecting rectangular matrix with nrow >= ncol.')
-
-#     if (radius < 0.0):
-#         raise ValueError('krylov.cpp (solveLeastSquaresOverSphere): sphere radius must be nonnegative: radius = ' + radius)
-
-<<<<<<< HEAD
-#     if ( (U.shape[0] < nrow) or (U.shape[1] < ncol) or \
-#         (VT.shape[0] < ncol) or (VT.shape[1] < ncol) or \
-#         (len(Sigma) < ncol)):
-#         raise ValueError('krylov.cpp (solveLeastSquaresOverSphere): ' + 
-#             'matrices of left or right singular vectors, or Sigma matrix,' + 
-#             'are smaller than necessary.')
-
-#     if (len(b) < nrow) or (len(x) < ncol):
-#         raise ValueError('krylov.cpp (solveLeastSquaresOverSphere):' 
-#             'b and/or x vectors are smaller than necessary.')
-
-#     # compute rank of A = U*Sigma*VT
-#     rank = 0
-#     for i in range(ncol): 
-#         if (Sigma(i) > kEpsilon*Sigma(0)):
-#             rank = rank + 1 
-=======
-    if ( (U.shape[0] < nrow) or (U.shape[1] < ncol) or \
-        (VT.shape[0] < ncol) or (VT.shape[1] < ncol) or \
-        (len(Sigma) < ncol)):
-        raise ValueError('krylov.cpp (solveLeastSquaresOverSphere): ' +
-            'matrices of left or right singular vectors, or Sigma matrix,' +
-            'are smaller than necessary.')
-
-    if (len(b) < nrow) or (len(x) < ncol):
-        raise ValueError('krylov.cpp (solveLeastSquaresOverSphere):'
-            'b and/or x vectors are smaller than necessary.')
-
-    # compute rank of A = U*Sigma*VT
-    rank = 0
-    for i in range(ncol):
-        if (Sigma(i) > kEpsilon*Sigma(0)):
-            rank = rank + 1
->>>>>>> 06c41a05
-
-#     if (rank == 0) or (Sigma(0) < kEpsilon):
-#     raise ValueError('krylov.cpp (solveLeastSquaresOverSphere): singular values are all zero or negative.')
-
-<<<<<<< HEAD
-#     # compute the tentative reduced-space solution, y = Sigma^{-1} U^T b
-#     g = np.zeros(rank) 
-#     y = np.zeros(rank)
-
-#     sol_norm = 0.0;
-#     for i in range(rank):
-#         for j in range(nrow):   
-#             g[i] += U[j,i]*b[j]
-#     y[i] = g[i]/Sigma[i]
-#     sol_norm = sol_norm + y[i]*y[i]
-
-#     rad2 = radius*radius
-#     lambda2 = 0.0
-#     if (sol_norm > rad2):  
-#         # tentative solution is outside sphere, so solve secular equation
-#         phi = sol_norm - rad2
-#         phi0 = phi
-#         kMaxIter = 40
-#         kTol = 100.0*kEpsilon
-=======
-    # compute the tentative reduced-space solution, y = Sigma^{-1} U^T b
-    g = np.zeros(rank)
-    y = np.zeros(rank)
-
-    sol_norm = 0.0;
-    for i in range(rank):
-        for j in range(nrow):
-            g[i] += U[j,i]*b[j]
-    y[i] = g[i]/Sigma[i]
-    sol_norm = sol_norm + y[i]*y[i]
-
-    rad2 = radius*radius
-    lambda2 = 0.0
-    if (sol_norm > rad2):
-        # tentative solution is outside sphere, so solve secular equation
-        phi = sol_norm - rad2
-        phi0 = phi
-        kMaxIter = 40
-        kTol = 100.0*kEpsilon
->>>>>>> 06c41a05
-
-#         for k in range(kMaxIter):
-#             print ('iter' + k + ": res = " + abs(phi))
-
-#             if (abs(phi) < kTol*phi0):
-#                 break
-
-#             dphi = 0.0
-
-<<<<<<< HEAD
-#             for i in range(rank): 
-#                 dphi = dphi - 2.0*pow(Sigma[i]*g[i], 2.0)/pow(Sigma[i]]*Sigma[i]] + lambda2, 3.0)
-
-#             lambda2 = lambda2 - phi/dphi    
-#             sol_norm = 0.0
-
-#             for i in range(rank): 
-#                 y[i] = Sigma[i]]*g[i]/(Sigma[i]*Sigma[i] + lambda2)
-#                 sol_norm = sol_norm + y[i]*y[i]
-=======
-            for i in range(rank):
-                dphi = dphi - 2.0*pow(Sigma[i]*g[i], 2.0)/pow(Sigma[i]]*Sigma[i]] + lambda2, 3.0)
-
-            lambda2 = lambda2 - phi/dphi
-            sol_norm = 0.0
-
-            for i in range(rank):
-                y[i] = Sigma[i]]*g[i]/(Sigma[i]*Sigma[i] + lambda2)
-                sol_norm = sol_norm + y[i]*y[i]
->>>>>>> 06c41a05
-
-#             phi = sol_norm - rad2;
-
-
-<<<<<<< HEAD
-#         if k == kMaxIter: 
-#             print 'fabs(phi) = ' + fabs(phi) 
-#             print 'kTol*phi0 = ' + kTol*phi0
-#             raise ValueError('krylov.cpp (solveLeastSquaresOverSphere): maximum number of Newton iterations exceeded.') 
-
-#     for j in range(ncol): 
-#         x[j]] = 0.0
-#         for i in range(rank): 
-#             x[j] = x[j] + y[j]*VT[i,j]
-=======
-        if k == kMaxIter:
-            print 'fabs(phi) = ' + fabs(phi)
-            print 'kTol*phi0 = ' + kTol*phi0
-            raise ValueError('krylov.cpp (solveLeastSquaresOverSphere): maximum number of Newton iterations exceeded.')
-
-    for j in range(ncol):
-        x[j]] = 0.0
-        for i in range(rank):
-            x[j] = x[j] + y[j]*VT[i,j]
->>>>>>> 06c41a05
-
-
-# # =================================================================
-
-<<<<<<< HEAD
-# def double trustResidual(n, H, B, g, y, lambda2): 
-=======
-def double trustResidual(n, H, B, g, y, lambda2):
->>>>>>> 06c41a05
-
-#     if ( n < 0 ):
-#         raise ValueError('krylov.cpp (trustResidual): matrix dimensions must be greater than 0.')
-
-<<<<<<< HEAD
-#     if (H.shape[0] < n+1) or (H.shape[1] < n) or (B.shape[0] < n+1) or (B.shape[1] < n): 
-#         raise ValueError('krylov.cpp (trustResidual): H and/or B matrix are smaller than necessary.')
-=======
-    if (H.shape[0] < n+1) or (H.shape[1] < n) or (B.shape[0] < n+1) or (B.shape[1] < n):
-        raise ValueError('krylov.cpp (trustResidual): H and/or B matrix are smaller than necessary.')
->>>>>>> 06c41a05
-
-#     if (len(g) < 2*n+1) or (len(y) < n):
-#         raise ValueError('krylov.cpp (trustResidual): g and/or y vectors are smaller than necessary.')
-
-
-<<<<<<< HEAD
-#     # // find SVD of B, and find index s such that
-#     # //     1 = Sigma(0) = --- = Sigma(s-1) > Sigma(s)  
-#     # // Note: for the given B, the Sigma should lie between 0 and 1 (see pg 603,
-#     # // Golub and van Loan); check this here too
-
-
-#     Sigma = np.array
-#     P = np.array 
-#     UT = np.array
-#     computeSVD(n+1, n, B, Sigma, P, UT)
-
-#     for s in range(n):
-#         if (Sigma[s] < - 1E+4*kEpsilon or (Sigma[s] > 1.0+1E+4*kEpsilon): 
-#             raise ValueError('krylov.cpp (trustResidual): Singular values of B are not in [0,1]. check that Z and V have orthogonal columns')
-#             print "B sigma = "
-#             for i in range(n): 
-#                 print Sigma[i] 
-
-#     for s in range(n):
-#         if (abs(Sigma[s] - 1.0) > sqrt(kEpsilon)): 
-#             break                       # //1E+4*kEpsilon) break;
-
-#     # #ifdef DEBUG
-#     # cout << "\t\ttrustResidual: singular values = ";
-#     # for (int i = 0; i < n; i++)
-#     # cout << std::setw(16) << std::setprecision(12) << Sigma(i) << " ";    
-#     # cout << endl;
-#     # cout << "\t\ttrustResidual: n, s, n-s = " << n << ", " << s << ", "
-#     # << n-s << endl;
-#     # #endif
-=======
-    # // find SVD of B, and find index s such that
-    # //     1 = Sigma(0) = --- = Sigma(s-1) > Sigma(s)
-    # // Note: for the given B, the Sigma should lie between 0 and 1 (see pg 603,
-    # // Golub and van Loan); check this here too
-
-
-    Sigma = np.array
-    P = np.array
-    UT = np.array
-    computeSVD(n+1, n, B, Sigma, P, UT)
-
-    for s in range(n):
-        if (Sigma[s] < - 1E+4*kEpsilon or (Sigma[s] > 1.0+1E+4*kEpsilon):
-            raise ValueError('krylov.cpp (trustResidual): Singular values of B are not in [0,1]. check that Z and V have orthogonal columns')
-            print "B sigma = "
-            for i in range(n):
-                print Sigma[i]
-
-    for s in range(n):
-        if (abs(Sigma[s] - 1.0) > sqrt(kEpsilon)):
-            break                       # //1E+4*kEpsilon) break;
-
-    # #ifdef DEBUG
-    # cout << "\t\ttrustResidual: singular values = ";
-    # for (int i = 0; i < n; i++)
-    # cout << std::setw(16) << std::setprecision(12) << Sigma(i) << " ";
-    # cout << endl;
-    # cout << "\t\ttrustResidual: n, s, n-s = " << n << ", " << s << ", "
-    # << n-s << endl;
-    # #endif
->>>>>>> 06c41a05
-
-
-
-#     # // compute the matrix C = W^T * Z = N*UT(s:n-1)*(I - B^T*B)
-#     # // where N^{-1} = diag(sqrt(1 - Sigma(s:n-1)))
-
-<<<<<<< HEAD
-#     if (s < n): 
-#         C.reshape(n-s,n)
-#         # // Step 1: compute P := I - B^T*B (stored column major)
-#         for j in range(n): 
-#             for i in range(n): 
-#                 P[i+j*n] = 0.0
-#                 for k in range(n+1): 
-#                     P[i+j*n] = P[i+j*n] - B[k,i]*B[k,j]
-=======
-    if (s < n):
-        C.reshape(n-s,n)
-        # // Step 1: compute P := I - B^T*B (stored column major)
-        for j in range(n):
-            for i in range(n):
-                P[i+j*n] = 0.0
-                for k in range(n+1):
-                    P[i+j*n] = P[i+j*n] - B[k,i]*B[k,j]
->>>>>>> 06c41a05
-
-#             P[j+j*n] += 1.0
-
-
-<<<<<<< HEAD
-#         # // Step 2: compute C := QT(s:n-1)*P
-#         for i in range(n-s): 
-#             for j in range(n): 
-#                 C[i,j] = 0.0
-#                 for k in range(n):  
-#                     C[i,j] = C[i,j] + UT[s+i+k*n]*P[k+j*n]
-
-
-#         # // Step 3: compute C := N*C
-#         for i in range(n-s): 
-#             fac = 1.0/sqrt(1.0 - Sigma[s+i]*Sigma[s+i]
-#             for j in range(n):
-#                 C[i,j] = C[i,j]*fac
-
-#     # // compute reduced residual
-#     r = np.array(2*n+1-s)
-#     res_norm = 0.0
-#     for i in range(n+1): 
-#         tmp = g[i]
-#         for j in range(n):
-#             tmp = tmp - (H[i,j] + lambda2*B[i,j]*y[j]            
-#         res_norm += tmp*tmp;
-
-#     for i in range(n-s): 
-#         tmp = g[n+1+i]
-#         for j in range(n):
-#             tmp = tmp - lambda2*C[i,j]*y[j]
-#         res_norm = res_norm + tmp*tmp
-=======
-        # // Step 2: compute C := QT(s:n-1)*P
-        for i in range(n-s):
-            for j in range(n):
-                C[i,j] = 0.0
-                for k in range(n):
-                    C[i,j] = C[i,j] + UT[s+i+k*n]*P[k+j*n]
-
-
-        # // Step 3: compute C := N*C
-        for i in range(n-s):
-            fac = 1.0/sqrt(1.0 - Sigma[s+i]*Sigma[s+i]
-            for j in range(n):
-                C[i,j] = C[i,j]*fac
-
-    # // compute reduced residual
-    r = np.array(2*n+1-s)
-    res_norm = 0.0
-    for i in range(n+1):
-        tmp = g[i]
-        for j in range(n):
-            tmp = tmp - (H[i,j] + lambda2*B[i,j]*y[j]
-        res_norm += tmp*tmp;
-
-    for i in range(n-s):
-        tmp = g[n+1+i]
-        for j in range(n):
-            tmp = tmp - lambda2*C[i,j]*y[j]
-        res_norm = res_norm + tmp*tmp
->>>>>>> 06c41a05
-
-#     return sqrt(res_norm)
-
-<<<<<<< HEAD
-                      
-# # =================================================================
-
-# def triMatixInvertible(n, T): 
-
-#     for i in range(n): 
-#         if abs(T[i,i] < kEpsilon:
-#             return false
-#     return true;
-      
-# # =================================================================
-=======
-
-# =================================================================
-
-def triMatixInvertible(n, T):
-
-    for i in range(n):
-        if abs(T[i,i] < kEpsilon:
-            return false
-    return true;
-
-# =================================================================
->>>>>>> 06c41a05
-
-# def writeKrylovHeader(os, solver, restol, resinit, col_header):
-
-<<<<<<< HEAD
-#     # ostream & os ? 
-    
-#     # if 0:
-#     # endif
-=======
-    # ostream & os ?
-
-    # if 0:
-    # endif
->>>>>>> 06c41a05
-
-#     print "writeKrylovHeader - unimplemented! "
-
-
-# #================================================================
-
-# def writeKrylovHistory(os, iter, res, resinit):
-
-#     print "writeKrylovHistory - unimplemented! "
-
-
-
-
-
-
-
-
-
-
-
-
-
-
-
