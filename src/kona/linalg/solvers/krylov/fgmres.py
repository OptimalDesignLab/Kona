--- conflicted
+++ resolved
@@ -16,16 +16,10 @@
     def __init__(self, vector_factory, optns={}, dual_factory=None):
         super(FGMRES, self).__init__(vector_factory, optns)
 
-<<<<<<< HEAD
-        # get relative tolerance
+        # get tolerancing options
         self.rel_tol = get_opt(optns, 1e-3, 'rel_tol')
         self.abs_tol = get_opt(optns, 1e-8, 'abs_tol')
-=======
-        # get relative tolerance and other options
-        self.rel_tol = get_opt(optns, 0.5, 'rel_tol')
-        # only set check_LSgrad = True if the matrix is symmetric
         self.check_LSgrad = get_opt(optns, False, 'check_LSgrad')
->>>>>>> e013412f
 
         # put in memory request
         self.vec_fac.request_num_vectors(2*self.max_iter + 1)
