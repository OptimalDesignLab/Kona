--- conflicted
+++ resolved
@@ -171,13 +171,9 @@
 
             du = np.linalg.solve(dRdU, -R)
 
-            # safe-guard against y1 dropping below 3.16
+            # safe-guard against y1 dropping below 0
             u += du
-<<<<<<< HEAD
             u[0] = max(0.01, u[0])
-=======
-            iters += 1
->>>>>>> dec3514c
 
         print 'Sellar nonlinear problem failed to converge'
         result.data[0] = u[0]
